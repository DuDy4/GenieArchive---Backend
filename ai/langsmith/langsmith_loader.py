import asyncio
import json
import os
import random

from common.utils import env_utils

from langchain import hub
from langchain_openai import ChatOpenAI, AzureChatOpenAI
from langsmith.utils import LangSmithConnectionError
from dotenv import load_dotenv
from common.genie_logger import GenieLogger
from data.api_services.embeddings import GenieEmbeddingsClient

logger = GenieLogger()
load_dotenv()


class Langsmith:
    def __init__(self):
        self.api_key = env_utils.get("LANGSMITH_API_KEY")
        self.base_url = env_utils.get("LANGCHAIN_ENDPOINT", "https://api.smith.langchain.com")
        self.model = ChatOpenAI(model="gpt-4o")
        self.azure_model = AzureChatOpenAI()
        self.embeddings_client = GenieEmbeddingsClient()
        

    async def get_profile(self, person_data, company_data=None, news_data=None, seller_context=None):
        # Run the two prompts concurrently
        logger.info("Running Langsmith prompts")
        # strengths = await self.run_prompt_strength(person_data, news_data)
        strengths_task = asyncio.create_task(self.run_prompt_strength(person_data, news_data))
        work_history_summary_task = asyncio.create_task(self.get_work_history_summary(person_data, person_data.get("work_history", [])))
        strengths = await strengths_task
        logger.info(f"Strengths from Langsmith: {strengths}")

        person_data["strengths"] = strengths.get("strengths") if strengths.get("strengths") else strengths
        get_to_know_task = asyncio.create_task(self.run_prompt_get_to_know(person_data, company_data, news_data, seller_context))

        work_history = await work_history_summary_task
        logger.info(f"Work history from Langsmith: {work_history}")
        person_data["work_history_summary"] = work_history

        get_to_know = await get_to_know_task
        logger.info(f"Get to know from Langsmith: {get_to_know}")
        person_data["get_to_know"] = get_to_know

        # news = self.run_prompt_news(person_data)
        # strengths, news = await asyncio.gather(strengths, news)
        logger.info(f"Profile from Langsmith: {person_data}")
        return person_data

    def run_prompt_profile_person(self, person_data):
        prompt = hub.pull("profile_person")
        try:
            runnable = prompt | self.model
            response = runnable.invoke(person_data)
        except Exception as e:
            response = f"Error: {e}"
        if response.get("news"):
            response = response.get("news")
        return response

    async def run_prompt_strength(self, person_data, news_data=None):
        logger.info("Running Langsmith prompt for strengths")
        prompt = hub.pull("get_strengths_with_social_media") if news_data else hub.pull("get_strengths")
        runnable = prompt | self.model
        arguments = {"personal_data": person_data, "social_media_posts": news_data if news_data else None}

        try:
            response = await self._run_prompt_with_retry(runnable, arguments)
        except Exception as e:
            response = f"Error: {e}"
        return response

    async def run_prompt_action_items(self, person_data, action_item, action_item_criteria, company_data=None, seller_context=None):
        prompt = hub.pull("specific-action-item") 
        runnable = prompt | self.model
        logger.info(f"Running Langsmith prompt for specific action item: {action_item}, criteria: {action_item_criteria}, seller_context: {seller_context}")
        arguments = {
            "sales_action_item": action_item, 
            "action_item_criteria": action_item_criteria,
            "prospect_company_data": company_data if company_data else None, 
            "prospect_data": person_data, 
            "seller_company_data": seller_context
        }

        try:
            response = await self._run_prompt_with_retry(runnable, arguments)
        except Exception as e:
            response = f"Error: {e}"
        return response

    async def run_prompt_get_to_know(self, person_data, company_data=None, news_data=None, seller_context=None):
        prompt = hub.pull("dos_and_donts_w_context_and_posts") if news_data else hub.pull("dos_and_donts_w_context")
        runnable = prompt | self.model
        arguments = {
            "personal_data": person_data.get("personal_data", "not found"),
            "person_background": person_data.get("background", "not found"),
            "strengths": person_data.get("strengths", "not found"),
            "hobbies": person_data.get("hobbies", "not found"),
            "news": person_data.get("news") if person_data.get("news") else (company_data.get("news", "not found") if company_data else "not found"),
            "product_data": person_data.get("product_data", "not found"),
            "company_data": company_data if company_data else "not found",
            "personal_social_media_posts": news_data if news_data else "not found",
            "seller_context": seller_context if seller_context else "not found",
        }
        try:
            response = await self._run_prompt_with_retry(runnable, arguments)
            for i in range(5):
                if (
                    response
                    and isinstance(response, dict)
                    and (
                        response == {}
                        or (
                            response.get("best_practices") == []
                            or not response.get("best_practices")
                            or isinstance(response.get("best_practices"), dict)
                            or response.get("avoid") == []
                            or not response.get("avoid")
                            or isinstance(response.get("avoid"), dict)
                            or response.get("phrases_to_use") == []
                            or not response.get("phrases_to_use")
                            or isinstance(response.get("phrases_to_use"), dict)
                        )
                    )
                ):
                    logger.warning("Got wrong get-to-know from Langsmith - trying again")
                    response = runnable.invoke(arguments)
                else:
                    break
            logger.info("Got get-to-know from Langsmith: " + str(response))
        except Exception as e:
            response = f"Error: {e}"

        logger.info(f"Got get-to-know from Langsmith: {response}")
        return response

    def run_prompt_linkedin_url(self, email_address, company_data=None):
        prompt = hub.pull("linkedin_from_email_and_company")
        try:
            runnable = prompt | self.model
            response = runnable.invoke({"email_address": email_address, "company_data": company_data})
        except Exception as e:
            response = f"Error: {e}"
        return response
        return response

    async def run_prompt_doc_categories(self, doc_content):
        prompt = hub.pull("classify-file-category")
        try:
            runnable = prompt | self.model
            response = runnable.invoke({"file_content": doc_content})
        except Exception as e:
            response = f"Error: {e}"
        if isinstance(response, dict) and response.get("doc_categories"):
            return response.get("doc_categories")
        else:
            return []

    def run_prompt_company_overview_challenges(self, company_data):
        logger.info("Running Langsmith prompt for company overview and challenges")

        prompt = hub.pull("get_company_overview")
        try:
            runnable = prompt | self.model
            response = runnable.invoke(company_data)
        except Exception as e:
            response = f"Error: {e}"
        return response

    async def run_prompt_get_meeting_goals(
        self, personal_data, my_company_data, seller_context, call_info={}
    ):
        if seller_context:
            prompt = hub.pull("get_meeting_goals_w_context")
        else:
            prompt = hub.pull("get_meeting_goals")
        arguments = {
            "personal_data": personal_data,
            "my_company_data": my_company_data,
            "info": call_info,
            "seller_context": seller_context,
        }
        response = None
        try:
            runnable = prompt | self.model
            response = await self._run_prompt_with_retry(runnable, arguments)
        except Exception as e:
            response = f"Error: {e}"
        finally:
            logger.info(f"Got meeting goals from Langsmith: {response}")
            for i in range(5):
                logger.info(f"TRY #{i}: Trying to parse meeting goals from Langsmith: {response}")
                if isinstance(response, dict) and (response.get("goals") or response.get("")):
                    response = response.get("goals") or response.get("")
                if isinstance(response, str):
                    response = json.loads(response)
                if isinstance(response, list):
                    break
                if not response:
                    logger.error("Meeting goals response returned None")
                    response = []
            return response

    async def run_prompt_get_meeting_guidelines(
        self, customer_strengths, meeting_details, meeting_goals, seller_context, case={}
    ):
        if seller_context:
            prompt = hub.pull("get_meeting_guidelines_w_context")
        else:
            prompt = hub.pull("get_meeting_guidelines")
        arguments = {
            "customer_strengths": customer_strengths,
            "meeting_details": meeting_details,
            "meeting_goals": meeting_goals,
            "case": case,
            "seller_context": seller_context,
        }
        response = None
        try:
            runnable = prompt | self.model
            response = await self._run_prompt_with_retry(runnable, arguments)
        except Exception as e:
            response = f"Error: {e}"
        finally:
            if not response:
                logger.error("Meeting guidelines response returned None")
                response = await self.run_prompt_get_meeting_guidelines(
                    customer_strengths, meeting_details, meeting_goals, case
                )
            while True:
                if isinstance(response, dict) and response.get("guidelines"):
                    response = response.get("guidelines") or response.get("data")
                if isinstance(response, str):
                    response = json.loads(response)
                if isinstance(response, list):
                    break
            return response

    async def preprocess_uploaded_file_content(self, text):
        try:
            prompt = hub.pull("file-upload-preprocessing")
            runnable = prompt | self.model
            response = await self._run_prompt_with_retry(runnable, text)
        except Exception as e:
            logger.error(f"Error running file upload preprocessing: {e}")
            response = text
        return response

    def ask_chatgpt(self, prompt):
        try:
            runnable = self.model
            response = runnable.invoke(prompt)
        except Exception as e:
            response = f"Error: {e}"
        return response

    async def _run_prompt_with_retry(self, runnable, arguments, max_retries=5, base_wait=2):
        for attempt in range(max_retries):
            try:
                response = runnable.invoke(arguments)
                if response:  # If successful, return the response
                    return response
            except LangSmithConnectionError as e:  # Handling specific connection error from LangSmith
                logger.error(f"LangSmithConnectionError encountered on attempt {attempt + 1}: {e}")
                if attempt < max_retries - 1:  # Only wait if we have retries left
                    wait_time = base_wait * (2**attempt) + random.uniform(
                        0, 1
                    )  # Exponential backoff with jitter
                    logger.info(f"Retrying in {wait_time:.2f} seconds...")
                    await asyncio.sleep(wait_time)
                else:
                    raise e  # Raise exception if retries are exhausted
            except Exception as e:
                logger.error(f"General error encountered on attempt {attempt + 1}: {e}")
                if attempt < max_retries - 1:
                    wait_time = base_wait * (2**attempt) + random.uniform(0, 1)
                    logger.info(f"Retrying in {wait_time:.2f} seconds...")
                    await asyncio.sleep(wait_time)
                else:
                    raise e  # Raise exception if retries are exhausted
        raise Exception("Max retries exceeded")

    async def get_news(self, news_data: dict):
        prompt = hub.pull("post_summary")
        runnable = prompt | self.model
        arguments = [news_data]

        try:
            response = await self._run_prompt_with_retry(runnable, arguments)
        except Exception as e:
            response = f"Error: {e}"

        logger.info(f"Got news summary from Langsmith: {response}")
        return response

    async def get_company_challenges_with_news(self, company_dto):
        prompt = hub.pull("get_company_challenges_with_news")
        arguments = {"company_data": company_dto.to_dict(), "company_news": company_dto.news}
        try:
            runnable = prompt | self.model
            response = await self._run_prompt_with_retry(runnable, arguments)
            if response and isinstance(response, dict):
                response = response.get("challenges")
        except Exception as e:
            response = f"Error: {e}"
        return response

    async def get_meeting_summary(self, meeting_data, seller_context, profiles, company_data):
        logger.info("Running Langsmith prompt for meeting summary")
        prompt = hub.pull("get_meeting_summary_to_email")
        arguments = {
            "meeting_data": meeting_data,
            "profiles": profiles,
            "company_data": company_data,
            "seller_context": seller_context,
        }
        try:
            runnable = prompt | self.model
            response = await self._run_prompt_with_retry(runnable, arguments)
        except Exception as e:
            response = f"Error: {e}"
        return response
    

    async def get_work_history_summary(self, person, work_history):
        logger.info("Running Langsmith prompt for work history summary")
        prompt = hub.pull("work-history-summary")
        arguments = {
            "person_data": person,
            "work_history": work_history
        }
        try:
            runnable = prompt | self.model
            response = await self._run_prompt_with_retry(runnable, arguments)            
            if response and response.content and isinstance(response.content, str):
                response = response.content
        except Exception as e:          
            response = f"Error: {e}"
        return response

    async def get_param_evaluation(self, person, param_data, person_artifact):
        logger.info("Running Langsmith prompt for evaluating param")
        prompt = hub.pull("param-scoring-v2")
        arguments = {
            "personal_info": person,
            "param_data": param_data,
            "post": person_artifact
        }
        try:
            runnable = prompt | self.azure_model
            response = await self._run_prompt_with_retry(runnable, arguments)            
            if response and response.content and isinstance(response.content, str):
                response = response.content
                if response.startswith("```"):
                    response = response.replace("```json", "").strip("`").strip()
                    response = response.replace("\\n", "\n").replace("\n", " ").replace('\\"', '"')
                    response = json.loads(response)
        except Exception as e:          
            response = f"Error: {e}"
        return response

    async def get_summary(self, data, max_words=50):
        logger.info("Running Langsmith prompt for text summary")
        prompt = hub.pull("whiteforest/chain-of-density-prompt")
        arguments = {
            "content": data,
            "max_words": max_words,
            "content_category" : "Overview",
            "entity_range": "1-3",
            "iterations" : "1"
        }
        try:
            runnable = prompt | self.model
            response = await self._run_prompt_with_retry(runnable, arguments)
            if response and response.content and isinstance(response.content, str):
                summary_array = json.loads(response.content)
                if summary_array and isinstance(summary_array, list) and len(summary_array) > 0:
<<<<<<< HEAD
                    summary = summary_array[0].get("denser_summary")
                    return summary
=======
                    try:
                        summary = summary_array[0].get("denser_summary")
                        return summary
                    except Exception:
                        return None
>>>>>>> a7e2e16d
                else:
                    return None
            else:
                return None
        except Exception as e:
            response = f"Error: {e}"
        return response

    async def get_get_to_know(self, person_data, company_data=None, news_data=None, seller_context=None):
        get_to_know = await self.run_prompt_get_to_know(person_data, company_data, news_data, seller_context)
        person_data["get_to_know"] = get_to_know
        return person_data



    <|MERGE_RESOLUTION|>--- conflicted
+++ resolved
@@ -378,16 +378,11 @@
             if response and response.content and isinstance(response.content, str):
                 summary_array = json.loads(response.content)
                 if summary_array and isinstance(summary_array, list) and len(summary_array) > 0:
-<<<<<<< HEAD
-                    summary = summary_array[0].get("denser_summary")
-                    return summary
-=======
                     try:
                         summary = summary_array[0].get("denser_summary")
                         return summary
                     except Exception:
                         return None
->>>>>>> a7e2e16d
                 else:
                     return None
             else:
