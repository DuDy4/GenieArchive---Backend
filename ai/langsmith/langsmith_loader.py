--- conflicted
+++ resolved
@@ -127,21 +127,18 @@
             response = f"Error: {e}"
         return response
 
-<<<<<<< HEAD
-    async def run_prompt_get_meeting_goals(self, personal_data, my_company_data, call_info={}):
-        prompt = hub.pull("get_meeting_goals")
-=======
-    def run_prompt_get_meeting_goals(self, personal_data, my_company_data, seller_context, call_info={}):
+    async def run_prompt_get_meeting_goals(
+        self, personal_data, my_company_data, seller_context, call_info={}
+    ):
         if seller_context:
             prompt = hub.pull("get_meeting_goals_w_context")
         else:
             prompt = hub.pull("get_meeting_goals")
->>>>>>> 6c0262b3
         arguments = {
             "personal_data": personal_data,
             "my_company_data": my_company_data,
             "info": call_info,
-            "seller_context" : seller_context
+            "seller_context": seller_context,
         }
         response = None
         try:
@@ -163,24 +160,19 @@
                     response = []
             return response
 
-<<<<<<< HEAD
     async def run_prompt_get_meeting_guidelines(
-        self, customer_strengths, meeting_details, meeting_goals, case={}
+        self, customer_strengths, meeting_details, meeting_goals, seller_context, case={}
     ):
-        prompt = hub.pull("get_meeting_guidelines")
-=======
-    def run_prompt_get_meeting_guidelines(self, customer_strengths, meeting_details, meeting_goals, seller_context, case={}):
         if seller_context:
             prompt = hub.pull("get_meeting_guidelines_w_context")
         else:
             prompt = hub.pull("get_meeting_guidelines")
->>>>>>> 6c0262b3
         arguments = {
             "customer_strengths": customer_strengths,
             "meeting_details": meeting_details,
             "meeting_goals": meeting_goals,
             "case": case,
-            "seller_context" : seller_context
+            "seller_context": seller_context,
         }
         response = None
         try:
