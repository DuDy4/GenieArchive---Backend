[project]
name = "genie"
version = "1.0.4"
description = "Genie AI"
readme = "README.md"
requires-python = ">=3.12"
dependencies = [

    "aiohttp~=3.9.5",

    "alembic==1.13.2",

    "altair==5.3.0",

    "apify-client==1.7.1",

    "apify-shared==1.1.2",

    "authlib>=1.3.2",
<<<<<<< HEAD
    "azure-ai-inference>=1.0.0b4",
=======

>>>>>>> 4a8d65a8
    "azure-core==1.30.1",

    "azure-eventhub-checkpointstoreblob-aio==1.1.4",

    "azure-eventhub==5.12.0",

    "azure-monitor-opentelemetry==1.6.1",
<<<<<<< HEAD
    "azure-storage-blob>=12.23.0",
=======

>>>>>>> 4a8d65a8
    "beautifulsoup4==4.12.3",

    "fastapi-cli==0.0.4",

    "fastapi-cors==0.0.6",

    "fastapi==0.111.0",

    "gitdb==4.0.11",

    "gitpython==3.1.43",

    "google-api-core==2.19.0",

    "google-api-python-client==2.127.0",

    "google-auth-httplib2==0.2.0",

    "google-auth-oauthlib==1.2.0",

    "google-auth==2.28.1",

    "google-oauth==1.0.1",

    "googleapis-common-protos==1.63.1",

    "httpcore==1.0.5",

    "httplib2==0.22.0",

    "httptools==0.6.1",

    "httpx==0.27.0",

    "iniconfig==2.0.0",

    "itsdangerous==2.2.0",

    "joserfc>=1.0.0",

    "jsonschema-specifications==2023.12.1",

    "jsonschema==4.23.0",

    "langchain-core==0.2.1",

    "langchain-openai==0.1.7",

    "langchain-text-splitters==0.2.0",

    "langchain==0.2.1",

    "langchainhub==0.1.16",

    "langsmith==0.1.63",

    "launchpadlib==1.10.13",

    "linkedin-profile-picture",

    "loguru==0.7.2",

    "oauth2client==4.1.3",

    "oauthlib==3.2.2",

    "openai==1.30.4",

    "pandas==2.2.2",

    "peopledatalabs==3.1.0",
<<<<<<< HEAD
    "pinecone-client>=5.0.1",
    "pinecone>=5.3.0",
=======

>>>>>>> 4a8d65a8
    "pluggy==1.5.0",

    "pre-commit==3.7.1",

    "psycopg2-binary==2.9.9",

    "psycopg2==2.9.9",

    "pycparser==2.22",

    "pydantic-core==2.18.4",

    "pydantic==2.7.4",
<<<<<<< HEAD
    "pymupdf>=1.24.10",
=======

>>>>>>> 4a8d65a8
    "pytest-asyncio==0.23.8",

    "pytest-mock==3.14.0",

    "pytest==8.3.2",
<<<<<<< HEAD
    "python-docx>=1.1.2",
    "python-dotenv==1.0.1",
    "python-pptx>=1.0.2",
=======

    "python-dotenv==1.0.1",

>>>>>>> 4a8d65a8
    "requests-file==2.0.0",

    "requests-oauthlib==1.4.0",

    "requests-toolbelt==1.0.0",

    "requests-unixsocket==0.2.0",

    "requests==2.32.3",

    "setuptools==69.5.1",

    "simple-salesforce==1.12.5",

    "simplejson==3.16.0",

    "slack-sdk==3.31.0",

    "starlette-context==0.3.6",

    "starlette==0.37.2",

    "streamlit==1.37.1",

    "tavily-python==0.3.9",

    "urllib3==2.2.2",

    "uvicorn==0.29.0",

    "yfinance>=0.2.43",
]

[tool.black]
line-length = 180

[tool.uv.sources]
linkedin-profile-picture = { git = "https://github.com/shashankdeshpande/linkedin-profile-picture.git", rev = "12bdbaaa5a5759091905f48a9205f2c4c845de1c" }<|MERGE_RESOLUTION|>--- conflicted
+++ resolved
@@ -17,11 +17,8 @@
     "apify-shared==1.1.2",
 
     "authlib>=1.3.2",
-<<<<<<< HEAD
     "azure-ai-inference>=1.0.0b4",
-=======
 
->>>>>>> 4a8d65a8
     "azure-core==1.30.1",
 
     "azure-eventhub-checkpointstoreblob-aio==1.1.4",
@@ -29,11 +26,8 @@
     "azure-eventhub==5.12.0",
 
     "azure-monitor-opentelemetry==1.6.1",
-<<<<<<< HEAD
     "azure-storage-blob>=12.23.0",
-=======
 
->>>>>>> 4a8d65a8
     "beautifulsoup4==4.12.3",
 
     "fastapi-cli==0.0.4",
@@ -105,12 +99,8 @@
     "pandas==2.2.2",
 
     "peopledatalabs==3.1.0",
-<<<<<<< HEAD
     "pinecone-client>=5.0.1",
     "pinecone>=5.3.0",
-=======
-
->>>>>>> 4a8d65a8
     "pluggy==1.5.0",
 
     "pre-commit==3.7.1",
@@ -124,25 +114,15 @@
     "pydantic-core==2.18.4",
 
     "pydantic==2.7.4",
-<<<<<<< HEAD
     "pymupdf>=1.24.10",
-=======
-
->>>>>>> 4a8d65a8
     "pytest-asyncio==0.23.8",
 
     "pytest-mock==3.14.0",
 
     "pytest==8.3.2",
-<<<<<<< HEAD
     "python-docx>=1.1.2",
     "python-dotenv==1.0.1",
     "python-pptx>=1.0.2",
-=======
-
-    "python-dotenv==1.0.1",
-
->>>>>>> 4a8d65a8
     "requests-file==2.0.0",
 
     "requests-oauthlib==1.4.0",
