import asyncio
import os
import sys

from dotenv import load_dotenv
os.environ["HEALTH_CHECK_PORT"] = ""
from data.pdl_consumer import PDLConsumer
from data.person_langsmith import LangsmithConsumer
from data.persons_manager import PersonManager
from data.meetings_consumer import MeetingManager
from data.slack_consumer import SlackConsumer
from data.data_common.events.genie_consumer import GenieConsumer
from data.apollo_consumer import ApolloConsumer
from data.company_consumer import CompanyConsumer
from data.sales_material_consumer import SalesMaterialConsumer
from data.profile_params_consumer import ProfileParamsConsumer
from common.genie_logger import GenieLogger
from azure.monitor.opentelemetry import configure_azure_monitor

load_dotenv()
configure_azure_monitor()
logger = GenieLogger()

consumers = [
    PersonManager(),
    LangsmithConsumer(),
    PDLConsumer(),
    MeetingManager(),
    SlackConsumer(),
    ApolloConsumer(),
    CompanyConsumer(),
<<<<<<< HEAD
=======
    ProfileParamsConsumer(),
>>>>>>> 745bd7d3
    SalesMaterialConsumer(),
]


async def run_consumers():
    tasks = [asyncio.create_task(consumer.start()) for consumer in consumers]

    try:
        await asyncio.gather(*tasks)
    except asyncio.CancelledError:
        logger.info("Consumers have been cancelled.")
    finally:
        await cleanup(consumers)


async def cleanup(consumers):
    logger.info("Cleaning up consumers.")
    for consumer in consumers:
        try:
            await consumer.stop()
        except Exception as e:
            logger.error(f"Error stopping consumer: {e}")

    try:
        await GenieConsumer.cleanup()
    except Exception as e:
        logger.error(f"Error in GenieConsumer cleanup: {e}")

    # Close any remaining aiohttp sessions and cancel tasks
    tasks = [task for task in asyncio.all_tasks() if task is not asyncio.current_task()]
    for task in tasks:
        task.cancel()

    # Wait for all tasks to complete
    await asyncio.gather(*tasks, return_exceptions=True)

    logger.info("All consumers cleaned up.")


async def main():
    try:
        await run_consumers()
    except KeyboardInterrupt:
        logger.info("Received KeyboardInterrupt, stopping consumers.")
        await cleanup(consumers)
        # Give a moment for other closures to complete
        await asyncio.sleep(1)


if __name__ == "__main__":
    try:
        asyncio.run(main())
    except Exception as e:
        logger.error(f"An error occurred: {e}")<|MERGE_RESOLUTION|>--- conflicted
+++ resolved
@@ -29,11 +29,8 @@
     SlackConsumer(),
     ApolloConsumer(),
     CompanyConsumer(),
-<<<<<<< HEAD
-=======
     ProfileParamsConsumer(),
->>>>>>> 745bd7d3
-    SalesMaterialConsumer(),
+    SalesMaterialConsumer()
 ]
 
 
