from data.data_common.events.genie_garbage_collector import GenieGarbageCollector
import asyncio

event_groups = [
    'apollo_consumer_group',
    'company_consumer_group',
    'email_manager_consumer_group',
    'langsmithconsumergroup',
    'meeting_manager_consumer_group',
    'news_consumer_group',
    'pdlconsumergroup',
    'personmanagerconsumergroup',
    'sales_material_consumer_group',
    'slack_consumer_group',
<<<<<<< HEAD
    'salesforce_consumer_group',
=======
    'profile_params_consumer_group',
>>>>>>> 745bd7d3
]

async def run_garbage_collectors():
    tasks = []
    for consumer_group in event_groups:
        garbage_collector = GenieGarbageCollector(consumer_group=consumer_group)
        tasks.append(garbage_collector.start())
    await asyncio.gather(*tasks)

if __name__ == "__main__":
    asyncio.run(run_garbage_collectors())<|MERGE_RESOLUTION|>--- conflicted
+++ resolved
@@ -12,11 +12,9 @@
     'personmanagerconsumergroup',
     'sales_material_consumer_group',
     'slack_consumer_group',
-<<<<<<< HEAD
     'salesforce_consumer_group',
-=======
+    'slack_consumer_group',
     'profile_params_consumer_group',
->>>>>>> 745bd7d3
 ]
 
 async def run_garbage_collectors():
