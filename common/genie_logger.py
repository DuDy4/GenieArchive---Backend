import logging

logger = logging.getLogger("genie_logger")
logger.setLevel(logging.INFO)
# Suppress azure logs by setting their log level to WARNING
logging.getLogger("azure.core").setLevel(logging.WARNING)
logging.getLogger("azure.monitor").setLevel(logging.WARNING)
logging.getLogger("opentelemetry.attributes").setLevel(logging.ERROR)
logging.getLogger("aiohttp").setLevel(logging.WARNING)
logging.getLogger("asyncio.default_exception_handler").setLevel(logging.ERROR)
logging.getLogger("azure.eventhub").setLevel(logging.WARNING)
logging.getLogger("urllib3.connectionpool").setLevel(logging.WARNING)
logging.getLogger("httpx").setLevel(logging.WARNING)


# log_format = "{asctime} [{levelname}] - {name}.{funcName}: {message}"
log_format = "{asctime} [{levelname}] - {name}.{funcName} - {filename}:{lineno}: {message}"
logging.basicConfig(level=logging.INFO, format=log_format, style="{")
# logger.propagate = False
import uuid
from contextvars import ContextVar

context_id = ContextVar("context_id", default=None)
topic = ContextVar("topic", default=None)
endpoint = ContextVar("endpoint", default=None)
email = ContextVar("email", default=None)
function = ContextVar("function_name", default=None)
tenant_id = ContextVar("tenant_id", default=None)


class GenieLogger:
    def __init__(self):
        self.logger = logger

    def get_logger(self):
        return self.logger

    def get_ctx_id(self):
        return context_id.get()

    def get_topic(self):
        return topic.get()

    def get_endpoint(self):
        return endpoint.get()

    def get_email(self):
        return email.get()
    
    def get_function(self):
        return function.get()
    
    def get_tenant_id(self):
        return tenant_id.get()

    def generate_short_context_id(self):
        full_uuid = str(uuid.uuid4())
        short_uuid = full_uuid.replace("-", "")[
            :12
        ]  # Currently using the first 12 characters of the UUID for readability of the logs
        return short_uuid

    def get_extra(self):
        extra_object = {}
        if self.get_ctx_id():
            extra_object["ctx_id"] = self.get_ctx_id()
        if self.get_topic():
            extra_object["topic"] = self.get_topic()
        if self.get_endpoint():
            extra_object["endpoint"] = self.get_endpoint()
        if self.get_email():
            extra_object["email"] = self.get_email()
        if self.get_function():
            extra_object["function"] = self.get_function()
        if self.get_tenant_id():
            extra_object["tenant_id"] = self.get_tenant_id()
        return extra_object

    def set_topic(self, topic_name):
        if topic_name:
            topic.set(topic_name)

    def set_endpoint(self, endpoint_name):
        if endpoint_name:
            endpoint.set(endpoint_name)

    def set_email(self, email_address):
        if email_address:
            email.set(email_address)

    def set_function(self, function_name):
        if function_name:
            function.set(function_name)

    def set_tenant_id(self, tenant_id_value):
        if tenant_id_value:
            tenant_id.set(tenant_id_value)

    def bind_context(self, ctx_id=None):
        if ctx_id is None:
            ctx_id = self.generate_short_context_id()
        context_id.set(ctx_id)
        return ctx_id

    def log(self, level, message, *args, **kwargs):
        ctx_id = context_id.get()
        if ctx_id:
            message = f"[CTX={ctx_id}] {message}"
<<<<<<< HEAD
=======
        # self.logger.log(level, message, *args, **kwargs, stacklevel=3, extra=self.get_extra())
        # self.logger.log(level, message, *args, stacklevel=3, extra=self.get_extra(), **kwargs)
>>>>>>> 5e4cdef2
        if args:
            message = message % args if "%" in message else f"{message} {' '.join(map(str, args))}"

        self.logger.log(level, message, stacklevel=3, extra=self.get_extra(), **kwargs)

    def info(self, message, *args, **kwargs):
        self.log(logging.INFO, message, *args, **kwargs)

    def warning(self, message, *args, **kwargs):
        self.log(logging.WARN, message, *args, **kwargs)

    def error(self, message, *args, **kwargs):
        self.log(logging.ERROR, message, *args, **kwargs)

    def debug(self, message, *args, **kwargs):
        self.log(logging.DEBUG, message, *args, **kwargs)

    def critical(self, message, *args, **kwargs):
        self.log(logging.CRITICAL, message, *args, **kwargs)<|MERGE_RESOLUTION|>--- conflicted
+++ resolved
@@ -26,7 +26,6 @@
 email = ContextVar("email", default=None)
 function = ContextVar("function_name", default=None)
 tenant_id = ContextVar("tenant_id", default=None)
-
 
 class GenieLogger:
     def __init__(self):
@@ -106,11 +105,6 @@
         ctx_id = context_id.get()
         if ctx_id:
             message = f"[CTX={ctx_id}] {message}"
-<<<<<<< HEAD
-=======
-        # self.logger.log(level, message, *args, **kwargs, stacklevel=3, extra=self.get_extra())
-        # self.logger.log(level, message, *args, stacklevel=3, extra=self.get_extra(), **kwargs)
->>>>>>> 5e4cdef2
         if args:
             message = message % args if "%" in message else f"{message} {' '.join(map(str, args))}"
 
