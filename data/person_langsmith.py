--- conflicted
+++ resolved
@@ -2,7 +2,6 @@
 import sys
 import os
 import asyncio
-from os.path import exists
 
 from dotenv import load_dotenv
 
@@ -97,7 +96,6 @@
             logger.error(f"No user email found for tenant {tenant_id}")
             return
         person_id = event_body.get("person_id")
-<<<<<<< HEAD
         if not person_id:
             logger.error(f"No person id found")
             return {"status": "error", "message": "No person id found"}
@@ -127,65 +125,10 @@
         #         seller_context = self.embeddings_client.search_materials_by_prospect_data(seller_email, person_data)
         # if seller_context:
         #     response = await self.langsmith.get_get_to_know(person_data_dict, company_data.to_dict(), seller_context)
-=======
-        company_uuid = event_body.get("company_uuid")
-        company_data = self.company_repository.get_company(company_uuid)
-        person_data = self.profiles_repository.get_profile_data(person_id)
-        if not person_data:
-            logger.error(f"No person data found for person {person_id}")
-            return
-        pdl_personal_data = self.personal_data_repository.get_pdl_personal_data(person_id)
-        apollo_personal_data = self.personal_data_repository.get_apollo_personal_data(person_id)
-        fetched_personal_data = None
-        if pdl_personal_data:
-            fetched_personal_data = pdl_personal_data
-        elif apollo_personal_data:
-            fetched_personal_data = apollo_personal_data
-        person_data_dict = person_data.to_dict()
-        person_data_dict['personal_data'] = fetched_personal_data
-        seller_context = None
-        if tenant_id:
-            seller_email = self.tenants_repository.get_tenant_email(tenant_id)
-            if seller_email:
-                seller_context = self.embeddings_client.search_materials_by_prospect_data(seller_email, person_data)
-        # if seller_context:
-        #     response = await self.langsmith.get_get_to_know(person_data_dict, company_data.to_dict(), seller_context)
-        # if response:
->>>>>>> 625ad55a
         #     get_to_know = response.get("get_to_know")
         #     if get_to_know:
         #         logger.info(f"Updating get to know for person {person_id}")
         #         self.tenant_profiles_repository.update_get_to_know(person_id, get_to_know, tenant_id)
-<<<<<<< HEAD
-=======
-        if seller_context:
-            db_sales_criteria = self.tenant_profiles_repository.get_sales_criteria(person_id, tenant_id)
-            if not db_sales_criteria:
-                logger.info(f"Calculating sales criteria for person {person_data.name} under user {user_email}")
-                profile_category = determine_profile_category(person_data.strengths)
-                sales_criterias = get_default_individual_sales_criteria(profile_category)
-                self.tenant_profiles_repository.update_sales_criteria(person_id, tenant_id, sales_criterias)
-            else:
-                sales_criterias = db_sales_criteria
-
-            generic_action_items = self.sales_action_items_service.get_action_items(sales_criterias)
-            if generic_action_items:
-                specific_action_items = []
-                for action_item in generic_action_items:
-                    logger.info(f"Action item: {action_item.to_dict()}")
-                    response = await self.langsmith.run_prompt_action_items(person_data_dict, action_item.action_item, action_item.criteria.value, company_data, seller_context)
-                    if response and response.content:
-                        output_action_item = response.content
-                        if output_action_item:
-                            action_item.action_item = output_action_item
-                            specific_action_items.append(action_item)
-                if specific_action_items and len(specific_action_items) == len(generic_action_items):
-                    generic_action_items = specific_action_items
-                else:  
-                    logger.warning(f"Failed to get specific action items for all action items for prospect: {person_data.name} under user {user_email}")
-                self.tenant_profiles_repository.update_sales_action_items(person_id, tenant_id, generic_action_items)
-
->>>>>>> 625ad55a
 
     async def handle_new_personal_data(self, event):
         """
