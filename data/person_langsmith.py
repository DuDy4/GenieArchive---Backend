--- conflicted
+++ resolved
@@ -238,13 +238,8 @@
             profile_strength_and_get_to_know["work_history_summary"] = work_history_summary
 
 
-<<<<<<< HEAD
+        existing_sales_criteria = self.tenant_profiles_repository.get_sales_criteria(person['uuid'], seller_tenant_id)
         profile_category = determine_profile_category(Strength.from_dict(strength) for strength in strengths)
-        sales_criteria = get_default_individual_sales_criteria(profile_category.category)
-        self.tenant_profiles_repository.update_sales_criteria(person['uuid'],  seller_tenant_id, sales_criteria)
-=======
-        existing_sales_criteria = self.tenant_profiles_repository.get_sales_criteria(person['uuid'], seller_tenant_id)
-        profile_category = determine_profile_category(strengths)
         if not existing_sales_criteria:
             sales_criterias = get_default_individual_sales_criteria(profile_category)
             self.tenant_profiles_repository.update_sales_criteria(person['uuid'],  seller_tenant_id, sales_criterias)
@@ -262,15 +257,14 @@
                     continue
                 if action_item_text:
                     action_item = SalesActionItem(
-                        criteria=sales_criteria.criteria.value, 
-                        action_item=action_item_text, 
-                        detailed_action_item=detailed_action_item_text, 
+                        criteria=sales_criteria.criteria.value,
+                        action_item=action_item_text,
+                        detailed_action_item=detailed_action_item_text,
                         score=int(sales_criteria.target_score * 0.25) # Placeholder - 25% of the target score
                     )
                     action_items.append(action_item)
             if action_items:
                 self.tenant_profiles_repository.update_sales_action_items(person['uuid'], seller_tenant_id, action_items)
->>>>>>> ab63aa7d
 
 
         data_to_send = {"person": person, "profile": profile_strength_and_get_to_know}
