--- conflicted
+++ resolved
@@ -286,12 +286,8 @@
             self.meeting_repository.save_meeting_goals(meeting.uuid, meetings_goals)
             event = GenieEvent(
                 topic=Topic.NEW_MEETING_GOALS,
-<<<<<<< HEAD
                 data={"meeting_uuid": meeting.uuid, "seller_context" : seller_context},
                 scope="public",
-=======
-                data={"meeting_uuid": meeting.uuid},
->>>>>>> 4a8d65a8
             )
             event.send()
         logger.info(f"Finished processing meetings goals for new personal data: {person.email}")
@@ -353,12 +349,8 @@
                 logger.info(f"Meeting goals saved for {meeting.uuid}")
                 event = GenieEvent(
                     topic=Topic.NEW_MEETING_GOALS,
-<<<<<<< HEAD
                     data=json.dumps({"meeting_uuid": meeting.uuid, "seller_context" : seller_context}),
                     scope="public",
-=======
-                    data=json.dumps({"meeting_uuid": meeting.uuid}),
->>>>>>> 4a8d65a8
                 )
                 event.send()
                 break  # Only process one email per meeting - need to implement couple attendees in the future
