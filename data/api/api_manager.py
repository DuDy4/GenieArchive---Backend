import json
from typing import Union

from fastapi.responses import HTMLResponse
from fastapi.templating import Jinja2Templates
import requests
<<<<<<< HEAD

from fastapi import Form, Request, Query, BackgroundTasks, Depends
=======
import asyncio
from fastapi import Request, Query, BackgroundTasks
>>>>>>> d2e4d1c5
from fastapi.routing import APIRouter
from deep_translator import GoogleTranslator
from sse_starlette.sse import EventSourceResponse


from common.utils import env_utils, email_utils
from starlette.responses import JSONResponse, RedirectResponse
from fastapi import HTTPException

from data.api.base_models import *

from data.api.api_services_classes.meetings_api_services import MeetingsApiService
from data.api.api_services_classes.tenants_api_services import TenantsApiService
from data.api.api_services_classes.profiles_api_services import ProfilesApiService
from data.api.api_services_classes.admin_api_services import AdminApiService
from data.api.api_services_classes.user_materials_services import UserMaterialServices
from data.api.api_services_classes.stats_api_services import StatsApiService
from data.api.api_services_classes.badges_api_services import BadgesApiService
from data.api.api_services_classes.params_api_services import ParamsApiService

from common.genie_logger import GenieLogger


logger = GenieLogger()
SELF_URL = env_utils.get("PERSON_URL", "https://localhost:8000")
logger.info(f"Self url: {SELF_URL}")

ZENDESK_URL = env_utils.get("ZENDESK_URL")
ZENDESK_USERNAME = env_utils.get("ZENDESK_USERNAME")
ZENDESK_API_TOKEN = env_utils.get("ZENDESK_API_TOKEN")
INTERNAL_API_KEY = env_utils.get("INTERNAL_API_KEY")

v1_router = APIRouter(prefix="/v1")

meetings_api_service = MeetingsApiService()
tenants_api_service = TenantsApiService()
profiles_api_service = ProfilesApiService()
admin_api_service = AdminApiService()
user_materials_service = UserMaterialServices()
stats_api_service = StatsApiService()
badges_api_service = BadgesApiService()
params_api_service = ParamsApiService()

logger.info("Imported all services")


@v1_router.get("/google-oauth/start")
async def google_oauth_start():
    """Initiates the OAuth flow and returns an authorization URL."""
    auth_url = tenants_api_service.start_google_oauth()
    return RedirectResponse(auth_url)


@v1_router.get("/google-oauth/callback")
async def google_oauth_callback(request: Request, code: str = Query(...)):
    """Handles the OAuth callback and saves tokens to the database."""
    try:
        logger.info("Handling OAuth callback")
        response = tenants_api_service.handle_google_oauth_callback(code)
        if response:
            return JSONResponse(content={"status": "success", "message": "Tokens saved to database."})
        else:
            return JSONResponse(content={"status": "error", "message": "Error saving tokens to database."})

    except Exception as e:
        logger.error(f"Error during OAuth callback: {str(e)}")
        raise HTTPException(status_code=500, detail="Error during OAuth callback")


@v1_router.post("/file-uploaded")
async def file_uploaded(request: Request):
    logger.info(f"New file uploaded")
    uploaded_files = await request.json()
    if not uploaded_files:
        logger.error(f"Body not found in azure event")
        return
    try:
        # This is used for going through azure validation and must not be used in production scenario
        if uploaded_files[0]["data"]:
            data = uploaded_files[0]["data"]
            if data["validationCode"] and data["validationUrl"]:
                logger.info(f"Azure data: {uploaded_files}")
                logger.info("Azure validation completed")
                return
    except:
        logger.info("Handling uploaded file")
    result = user_materials_service.file_uploaded(uploaded_files)
    if result:
        return JSONResponse(content={"status": "success", "message": "File uploaded"})
    else:
        return JSONResponse(content={"status": "error", "message": "Error handling file upload"})


@v1_router.get("/user-info/{tenant_id}")
async def get_user_info(tenant_id: str):
    """Returns the user info for a given tenant."""
    user_info = tenants_api_service.get_user_info(tenant_id)
    return JSONResponse(content=user_info)


@v1_router.post("/unsubscribe/{tenant_id}")
async def unsubscribe(tenant_id: str):
    """Unsubscribes the tenant from the service."""
    response = tenants_api_service.update_user_reminder_subscription(tenant_id, False)
    return JSONResponse(content=response)


@v1_router.post("/generate-upload-url")
async def get_file_upload_url(request: Request, impersonate_tenant_id: Optional[str] = Query(None)):
    tenant_id = get_request_state_value(request, "tenant_id")
    if not tenant_id:
        raise HTTPException(
            status_code=401, detail=f"""Unauthorized request. JWT is missing tenant id or tenant id invalid"""
        )
    allowed_impersonate_tenant_id = get_tenant_id_to_impersonate(impersonate_tenant_id, request)
    if allowed_impersonate_tenant_id:
        logger.info(f"Impersonating tenant: {allowed_impersonate_tenant_id}")
        tenant_id = allowed_impersonate_tenant_id
    logger.info(f"Generating upload URL for tenant: {tenant_id}")
    body = await request.json()
    if not body or not body["file_name"]:
        raise HTTPException(status_code=401, detail=f"""Missing filename""")
    file_name = body["file_name"]
    upload_url = user_materials_service.generate_upload_url(tenant_id, file_name)
    return JSONResponse(content={"upload_url": upload_url})


@v1_router.get("/uploaded-files")
async def get_file_upload_url(request: Request, impersonate_tenant_id: Optional[str] = Query(None)):
    tenant_id = get_request_state_value(request, "tenant_id")
    if not tenant_id:
        raise HTTPException(
            status_code=401, detail=f"""Unauthorized request. JWT is missing tenant id or tenant id invalid"""
        )
    allowed_impersonate_tenant_id = get_tenant_id_to_impersonate(impersonate_tenant_id, request)
    if allowed_impersonate_tenant_id:
        tenant_id = allowed_impersonate_tenant_id
    uploaded_files = user_materials_service.get_all_files(tenant_id)
    if not uploaded_files:
        return JSONResponse(content=[])
    return JSONResponse(content=uploaded_files)


@v1_router.get("/user-badges")
async def get_user_badges(request: Request, impersonate_tenant_id: Optional[str] = Query(None)):
    tenant_id = get_request_state_value(request, "tenant_id")
    if not tenant_id:
        raise HTTPException(
            status_code=401, detail=f"""Unauthorized request. JWT is missing user tenant_id or tenant_id invalid"""
        )
    allowed_impersonate_tenant_id = get_tenant_id_to_impersonate(impersonate_tenant_id, request)
    if allowed_impersonate_tenant_id:
        tenant_id = allowed_impersonate_tenant_id
    badges_progress = badges_api_service.get_user_badges_status(tenant_id=tenant_id)
    return JSONResponse(content=badges_progress)

@v1_router.post("/badge-seen")
def mark_badge_as_seen(request: Request):
    tenant_id = get_request_state_value(request, "tenant_id")
    if not tenant_id:
        raise HTTPException(
            status_code=401, detail=f"""Unauthorized request. JWT is missing user tenant_id or tenant_id invalid"""
        )
    badges_api_service.mark_badges_as_seen(tenant_id)
    return JSONResponse(content={"status": "success", "message": "Badge marked as seen"})

@v1_router.post("/successful-login")
async def post_successful_login(
    request: Request,
):
    """
    Returns a tenant ID.
    """
    logger.info("Received JWT data")
    auth_data = await request.json()
    logger.info(f"Received auth data: {auth_data}")
    response = tenants_api_service.post_successful_login(auth_data)
    return {"verdict": "allow", "response": response}

@v1_router.get("/notifications/badges")
async def badge_notifications_stream(request: Request):
    tenant_id = get_request_state_value(request, "tenant_id")
    if not tenant_id:
        raise HTTPException(
            status_code=401, detail="Unauthorized request. JWT is missing user tenant_id or tenant_id invalid"
        )

    async def event_generator():
        while True:
            if await request.is_disconnected():
                break

            logger.info("SSE Request Triggered. Fetching unseen badges")
            unseen_badge_ids = badges_api_service.get_unseen_badges(tenant_id)

            if unseen_badge_ids:
                yield json.dumps(unseen_badge_ids)

            await asyncio.sleep(2)

    return EventSourceResponse(event_generator())



@v1_router.post("/users/login-event")
async def login_event(
    background_tasks: BackgroundTasks,
    request: Request,
):
    """
    Handle user signup process.
    """
    logger.info("Fetching user info")
    user_info = await request.json()
    logger.info(f"Received user info: {user_info}")
    background_tasks.add_task(tenants_api_service.login_event, user_info)
    background_tasks.add_task(stats_api_service.login_event, tenant_id=user_info.get("tenant_id"))
    return JSONResponse(content="Login event received. Updated credentials", status_code=200)


@v1_router.post("/google-services/translate")
async def translate_text(request: TranslateRequest):

    try:
        logger.info(f"Text: {request.text}")
        result = GoogleTranslator(source="auto", target="en").translate(request.text)
        return {"translatedText": result}
    except Exception as e:
        raise HTTPException(status_code=500, detail=f"Translation failed: {str(e)}")


@v1_router.post("/create-ticket")
async def create_ticket(ticket_data: TicketData):
    auth = (f"{ZENDESK_USERNAME}/token", ZENDESK_API_TOKEN)
    zendesk_api_url = f"{ZENDESK_URL}/api/v2/tickets.json"
    logger.info(f"Creating ticket with data: {ticket_data}")

    ticket_payload = {
        "ticket": {
            "subject": ticket_data.subject,
            "description": ticket_data.description,
            "requester": {
                "name": ticket_data.name,
                "email": ticket_data.email,
            },
            "priority": ticket_data.priority,
            "custom_fields": [
                {"id": 21371588554386, "value": ticket_data.name},
                {"id": 21371622513810, "value": ticket_data.email},
            ],
        }
    }

    try:
        response = requests.post(zendesk_api_url, json=ticket_payload, auth=auth)

        if response.status_code == 201:
            return response.json()
        else:
            raise HTTPException(status_code=response.status_code, detail=response.text)

    except requests.RequestException as e:
        raise HTTPException(status_code=500, detail=f"Error creating Zendesk ticket: {str(e)}")


@v1_router.get(
    "/{tenant_id}/meetings",
    response_model=MeetingsListResponse,
    summary="Gets all *meeting* that the tenant has profiles participants in",
)
async def get_all_meetings(
    request: Request,
    tenant_id: str,
    impersonate_tenant_id: Optional[str] = Query(None),
    name: str = Query(None, description="Partial text to search profile names"),
) -> MeetingsListResponse | JSONResponse:
    """
    Gets all *meeting* that the tenant has profiles participants in.

    Steps:
    1. Get all persons for the tenant.
    2. Get all emails for the persons with name that includes the search text.
    3. Get all meetings with participants that have the emails.

    """
    logger.info(f"Received get profiles request, with tenant: {tenant_id}")
    allowed_impersonate_tenant_id = get_tenant_id_to_impersonate(impersonate_tenant_id, request)
    tenant_id = allowed_impersonate_tenant_id if allowed_impersonate_tenant_id else tenant_id
    logger.info(f"Getting meetings for tenant ID: {tenant_id}")
    response = meetings_api_service.get_all_meetings(tenant_id)
    return JSONResponse(content=response)


@v1_router.get(
    "/{tenant_id}/meetings/{selected_date}",
    response_model=MeetingsListResponse,
    summary="Gets all *meeting* that the tenant has profiles participants in",
)
async def get_all_meetings_with_selected_date(
        request: Request,
        tenant_id: str,
        selected_date: str,
        impersonate_tenant_id: Optional[str] = Query(None),
) -> MeetingsListResponse | JSONResponse:
    """
    Gets all *meeting* that the tenant has profiles participants in.

    Steps:
    1. Get all persons for the tenant.
    2. Get all emails for the persons with name that includes the search text.
    3. Get all meetings with participants that have the emails.

    """
    logger.info(f"Received get profiles request, with tenant: {tenant_id}")
    if selected_date:
        selected_datetime = datetime.fromisoformat(selected_date)
        logger.info(f"Selected Date: {selected_datetime}, type: {type(selected_datetime)}")
    else:
        selected_datetime = datetime.utcnow()  # Default to current date/time
    logger.info(f"Selected Date: {selected_datetime}")
    allowed_impersonate_tenant_id = get_tenant_id_to_impersonate(impersonate_tenant_id, request)
    tenant_id = allowed_impersonate_tenant_id if allowed_impersonate_tenant_id else tenant_id
    logger.info(f"Getting meetings for tenant ID: {tenant_id}")
    response = meetings_api_service.get_all_meetings_with_selected_date(tenant_id, selected_datetime)
    return JSONResponse(content=response)


# @v1_router.get("/{tenant_id}/{meeting_id}/profiles", response_model=List[MiniProfileResponse])
# def get_all_profiles_for_meeting(
#     request: Request, tenant_id: str, meeting_id: str, impersonate_tenant_id: Optional[str] = Query(None)
# ) -> Union[List[MiniProfileResponse], JSONResponse]:
#     """
#     Get all profile IDs and names for a specific meeting.
#
#     - **tenant_id**: Tenant ID - the right one is 'abcde'
#     - **meeting_id**: Meeting ID
#     """
#     logger.info(f"Received profiles request for meeting: {meeting_id}")
#     allowed_impersonate_tenant_id = get_tenant_id_to_impersonate(impersonate_tenant_id, request)
#     tenant_id = allowed_impersonate_tenant_id if allowed_impersonate_tenant_id else tenant_id
#     logger.info(f"Getting profile for tenant ID: {tenant_id}")
#     response = profiles_api_service.get_profiles_for_meeting(tenant_id, meeting_id)
#     logger.info(f"About to send response: {response}")
#     return response


@v1_router.get("/{tenant_id}/{meeting_id}/profiles", response_model=MiniProfilesAndPersonsListResponse)
def get_all_profiles_and_persons_for_meeting(
        request: Request, tenant_id: str, meeting_id: str, impersonate_tenant_id: Optional[str] = Query(None)
                                             ):
    """
    Get all profile IDs and persons (without profiles) for a specific meeting.

    - **tenant_id**: Tenant ID - the right one is 'abcde'
    - **meeting_id**: Meeting ID
    """
    logger.info(f"Received profiles request for meeting: {meeting_id}")
    allowed_impersonate_tenant_id = get_tenant_id_to_impersonate(impersonate_tenant_id, request)
    tenant_id = allowed_impersonate_tenant_id if allowed_impersonate_tenant_id else tenant_id
    logger.info(f"Getting profile for tenant ID: {tenant_id}")
    response = profiles_api_service.get_profiles_and_persons_for_meeting(tenant_id, meeting_id)
    logger.info(f"About to send response: {response}")
    return response



@v1_router.get("/{tenant_id}/profiles/{uuid}/attendee-info", response_model=AttendeeInfo)
def get_profile_attendee_info(
    request: Request,
    uuid: str,
    tenant_id: str,
    impersonate_tenant_id: Optional[str] = Query(None),
) -> AttendeeInfo:
    """
    Get the attendee-info of a profile - Mock version.

    - **tenant_id**: Tenant ID
    - **uuid**: Profile UUID

    returns:
    - **attendee-info**:
        - **picture**: Profile picture URL
        - **name**: Profile name
        - **company**: Profile company
        - **position**: Profile position
        - **social_media_links**: List of social media links
            - **platform**: Social media platform
            - **url**: Social media URL
    """
    logger.info(f"Received attendee-info request for profile: {uuid}")
    allowed_impersonate_tenant_id = get_tenant_id_to_impersonate(impersonate_tenant_id, request)
    tenant_id = allowed_impersonate_tenant_id if allowed_impersonate_tenant_id else tenant_id
    response = profiles_api_service.get_profile_attendee_info(tenant_id, uuid)
    logger.info(f"About to send response: {response}")
    return response


@v1_router.get(
    "/{tenant_id}/profiles/{uuid}/strengths",
    response_model=StrengthsListResponse,
    summary="Fetches strengths of a profile",
)
def get_profile_strengths(
    request: Request,
    uuid: str,
    tenant_id: str,
    impersonate_tenant_id: Optional[str] = Query(None),
) -> StrengthsListResponse | JSONResponse:
    """
    Get the strengths of a profile - Mock version.

    - **tenant_id**: Tenant ID
    - **uuid**: The uuid of the requested profile

    returns:
    - **strengths**: List of strengths:
        - **strength_name**: Strength name
        - **score**: Strength score between 1-100
        - **reason**: Reasons for choosing the strength and the score
    """
    logger.info(f"Received strengths request for profile: {uuid}")
    allowed_impersonate_tenant_id = get_tenant_id_to_impersonate(impersonate_tenant_id, request)
    tenant_id = allowed_impersonate_tenant_id if allowed_impersonate_tenant_id else tenant_id
    response = profiles_api_service.get_profile_strengths(tenant_id, uuid)
    logger.info(f"About to send response: {response}")
    return response


@v1_router.get(
    "/{tenant_id}/profiles/{uuid}/get-to-know",
    response_model=GetToKnowResponse,
    summary="Fetches 'get-to-know' information of a profile",
)
def get_profile_get_to_know(
    request: Request,
    uuid: str,
    tenant_id: str,
    impersonate_tenant_id: Optional[str] = Query(None),
) -> GetToKnowResponse:
    """
    Get the 'get-to-know' information of a profile - Mock version.

    - **tenant_id**: Tenant ID
    - **uuid**: Profile UUID
    """
    logger.info(f"Got get-to-know request for profile: {uuid}")

    allowed_impersonate_tenant_id = get_tenant_id_to_impersonate(impersonate_tenant_id, request)
    tenant_id = allowed_impersonate_tenant_id if allowed_impersonate_tenant_id else tenant_id
    response = profiles_api_service.get_profile_get_to_know(tenant_id, uuid)
    logger.info(f"About to send response: {response}")
    return response


@v1_router.get(
    "/{tenant_id}/profiles/{uuid}/action-items",
    response_model=ActionItemsResponse,
    summary="Fetches action items information of a profile",
)
def get_profile_action_items(
    request: Request,
    uuid: str,
    tenant_id: str,
    impersonate_tenant_id: Optional[str] = Query(None),
) -> ActionItemsResponse:
    """
    Get the action items information of a profile - Mock version.

    - **tenant_id**: Tenant ID
    - **uuid**: Profile UUID
    """
    logger.info(f"Got action items request for profile: {uuid}")

    allowed_impersonate_tenant_id = get_tenant_id_to_impersonate(impersonate_tenant_id, request)
    tenant_id = allowed_impersonate_tenant_id if allowed_impersonate_tenant_id else tenant_id
    response = profiles_api_service.get_profile_action_items(tenant_id, uuid)
    logger.info(f"About to send response: {response}")
    return response


@v1_router.get("/{tenant_id}/profiles/{uuid}/good-to-know", response_model=GoodToKnowResponse)
def get_profile_good_to_know(
    background_tasks: BackgroundTasks,
    request: Request,
    uuid: str,
    tenant_id: str,
    impersonate_tenant_id: Optional[str] = Query(None),
) -> GoodToKnowResponse:
    """
    Get the 'good-to-know' information of a profile - Mock version.

    - **tenant_id**: Tenant ID
    - **uuid**: Profile UUID
    """
    logger.info(f"Got good-to-know request for profile: {uuid}")

    allowed_impersonate_tenant_id = get_tenant_id_to_impersonate(impersonate_tenant_id, request)
    tenant_id = allowed_impersonate_tenant_id if allowed_impersonate_tenant_id else tenant_id
    response = profiles_api_service.get_profile_good_to_know(tenant_id, uuid)
    if not allowed_impersonate_tenant_id:
        background_tasks.add_task(stats_api_service.view_profile_event, tenant_id=tenant_id, profile_id=uuid)
    return response


@v1_router.get("/{tenant_id}/profiles/{uuid}/sales-criteria", response_model=SalesCriteriaResponse)
def get_profile_sales_criteria(
    request: Request,
    uuid: str,
    tenant_id: str,
    impersonate_tenant_id: Optional[str] = Query(None),
) -> SalesCriteriaResponse:
    """
    Get the sales criteria of a profile - Mock version.

    - **tenant_id**: Tenant ID
    - **uuid**: Profile UUID
    """
    logger.info(f"Got sales criteria request for profile: {uuid}")

    allowed_impersonate_tenant_id = get_tenant_id_to_impersonate(impersonate_tenant_id, request)
    tenant_id = allowed_impersonate_tenant_id if allowed_impersonate_tenant_id else tenant_id
    response = profiles_api_service.get_sales_criteria(tenant_id, uuid)
    logger.info(f"About to send response: {response}")
    return response


@v1_router.get("/{tenant_id}/profiles/{uuid}/action-items", response_model=ActionItemsResponse)
def get_profile_action_items(
    request: Request,
    uuid: str,
    tenant_id: str,
    impersonate_tenant_id: Optional[str] = Query(None),
) -> ActionItemsResponse:
    """
    Get the action items of a profile - Mock version.

    - **tenant_id**: Tenant ID
    - **uuid**: Profile UUID
    """
    logger.info(f"Got action items request for profile: {uuid}")

    allowed_impersonate_tenant_id = get_tenant_id_to_impersonate(impersonate_tenant_id, request)
    tenant_id = allowed_impersonate_tenant_id if allowed_impersonate_tenant_id else tenant_id
    response = profiles_api_service.get_profile_action_items(tenant_id, uuid)
    logger.info(f"About to send response: {response}")
    return response

@v1_router.get(
    "/{tenant_id}/profiles/{uuid}/work-experience",
    response_model=WorkExperienceResponse,
)
def get_work_experience(
    request: Request,
    uuid: str,
    tenant_id: str,
    impersonate_tenant_id: Optional[str] = Query(None),
) -> WorkExperienceResponse:
    """
    Get the work experience of a profile - *Mock version*.

    - **tenant_id**: Tenant ID
    - **uuid**: Profile UUID
    """
    logger.info(f"Got work experience request for profile: {uuid}")

    allowed_impersonate_tenant_id = get_tenant_id_to_impersonate(impersonate_tenant_id, request)
    tenant_id = allowed_impersonate_tenant_id if allowed_impersonate_tenant_id else tenant_id
    response = profiles_api_service.get_work_experience(tenant_id, uuid)
    logger.info(f"About to send response: {response}")
    return JSONResponse(content=response)


@v1_router.get(
    "/{tenant_id}/{meeting_uuid}/meeting-overview",
    response_model=Union[
        MiniMeetingOverviewResponse, InternalMeetingOverviewResponse, PrivateMeetingOverviewResponse
    ],
)
def get_meeting_overview(
    background_tasks: BackgroundTasks,
    request: Request,
    tenant_id: str,
    meeting_uuid: str,
    impersonate_tenant_id: Optional[str] = Query(None),
) -> Union[
    MiniMeetingOverviewResponse, InternalMeetingOverviewResponse, PrivateMeetingOverviewResponse, JSONResponse
]:
    """
    Get the meeting information.

    - **tenant_id**: Tenant ID
    - **meeting_id**: Meeting ID
    """
    logger.info(f"Got meeting info request for meeting: {meeting_uuid}")

    allowed_impersonate_tenant_id = get_tenant_id_to_impersonate(impersonate_tenant_id, request)
    tenant_id = allowed_impersonate_tenant_id if allowed_impersonate_tenant_id else tenant_id
    response = meetings_api_service.get_meeting_overview(tenant_id, meeting_uuid)
    logger.info(f"About to send response: {response}")
    if not allowed_impersonate_tenant_id:
        background_tasks.add_task(
            stats_api_service.view_meeting_event, tenant_id=tenant_id, meeting_id=meeting_uuid
        )
    return response


@v1_router.delete("/{tenant_id}/{meeting_uuid}", response_class=JSONResponse)
def delete_meeting(
    request: Request,
    tenant_id: str,
    meeting_uuid: str,
    impersonate_tenant_id: Optional[str] = Query(None),
) -> JSONResponse:
    """
    Delete a meeting.

    - **tenant_id**: Tenant ID
    - **meeting_uuid**: Meeting UUID
    """
    logger.info(f"Got delete meeting request for meeting: {meeting_uuid}")

    allowed_impersonate_tenant_id = get_tenant_id_to_impersonate(impersonate_tenant_id, request)
    tenant_id = allowed_impersonate_tenant_id if allowed_impersonate_tenant_id else tenant_id
    response = meetings_api_service.delete_meeting(tenant_id, meeting_uuid)
    logger.info(f"About to send response: {response}")
    return JSONResponse(content=response)

@v1_router.post("/fake-meeting")
async def create_fake_meeting(request: Request) -> JSONResponse:
    """
    Create a fake meeting for testing purposes.

    """
    if (
        request.state
        and hasattr(request.state, "user_email")
        and hasattr(request.state, "tenant_id")
        and email_utils.is_genie_admin(request.state.user_email)
    ):
        body = await request.json()
        tenant_id = request.state.tenant_id
        emails = body.get("emails")
        logger.info(f"Creating fake meeting for tenant: {tenant_id} and emails: {emails}")
        meetings_api_service.create_fake_meeting(tenant_id, emails)
        return JSONResponse(content={"status": "success", "message": "Fake meeting created"})
    else:
        raise HTTPException(status_code=403, detail="Forbidden endpoint")


@v1_router.get("/internal/sync-profile/{person_uuid}")
def sync_profile(person_uuid: str, api_key: str) -> JSONResponse:
    """
    Sync a profile with the PDL API.

    - **person_uuid**: The UUID of the person to sync.
    - **api_key**: The internal API key
    """
    if api_key != INTERNAL_API_KEY:
        logger.error(f"Invalid API key: {api_key}")
        return JSONResponse(content={"error": "Invalid API key"})
    response = admin_api_service.sync_profile(person_uuid)
    return JSONResponse(content=response)


@v1_router.get("/internal/latest-profiles")
def get_latest_profiles(request: Request, limit: int = 3, search_term: str = None) -> JSONResponse:
    """
    Get the latest profiles created by genie for admins.

    """
    if (
        request.state
        and hasattr(request.state, "user_email")
        and email_utils.is_genie_admin(request.state.user_email)
    ):
        response = admin_api_service.get_latest_profiles(limit, search_term)
        return JSONResponse(content=response)
    else:
        raise HTTPException(status_code=403, detail="Forbidden endpoint")


@v1_router.post("/internal/update-profiles")
async def update_profiles(request: Request) -> JSONResponse:
    """
    Update profiles for admins.

    """
    if (
        request.state
        and hasattr(request.state, "user_email")
        and email_utils.is_genie_admin(request.state.user_email)
    ):
        body = await request.json()
        response = admin_api_service.update_profiles(body)
        return JSONResponse(content=response)
    else:
        raise HTTPException(status_code=403, detail="Forbidden endpoint")


@v1_router.get("/internal/sync-email/{person_uuid}")
def sync_email(
    person_uuid: str,
    api_key: str,
) -> JSONResponse:
    """
    Sync an email from the beginning

    - **person_uuid**: The UUID of the person to sync.
    - **api_key**: The internal API key
    """
    if api_key != INTERNAL_API_KEY:
        logger.error(f"Invalid API key: {api_key}")
        return JSONResponse(content={"error": "Invalid API key"})
    response = admin_api_service.sync_email(person_uuid)
    return JSONResponse(content=response)


@v1_router.get("/internal/sync-meeting-agenda/{meeting_uuid}")
def sync_meeting_agenda(meeting_uuid: str, api_key: str) -> JSONResponse:
    """
    Sync an email from the beginning

    - **person_uuid**: The UUID of the person to sync.
    - **api_key**: The internal API key
    """
    if api_key != INTERNAL_API_KEY:
        logger.error(f"Invalid API key: {api_key}")
        return JSONResponse(content={"error": "Invalid API key"})
    response = admin_api_service.process_single_meeting_agenda(meeting_uuid)
    return JSONResponse(content=response)


@v1_router.get("/internal/sync-meetings-agenda")
def process_meetings_agendas(
    background_tasks: BackgroundTasks, api_key: str, meetings_number: int = 10
) -> JSONResponse:
    """
    Sync an email from the beginning

    - **person_uuid**: The UUID of the person to sync.
    - **api_key**: The internal API key
    """
    if api_key != INTERNAL_API_KEY:
        logger.error(f"Invalid API key: {api_key}")
        return JSONResponse(content={"error": "Invalid API key"})
    logger.info(f"Processing {meetings_number} meetings agendas")
    background_tasks.add_task(admin_api_service.process_agenda_to_all_meetings, meetings_number)
    return JSONResponse(content={"status": "success", "message": "Processing all meetings agendas"})


@v1_router.get("/internal/sync-meeting-classification")
def process_meetings_classification(api_key: str) -> JSONResponse:
    """
    Sync an email from the beginning

    - **person_uuid**: The UUID of the person to sync.
    - **api_key**: The internal API key
    """
    if api_key != INTERNAL_API_KEY:
        logger.error(f"Invalid API key: {api_key}")
        return JSONResponse(content={"error": "Invalid API key"})
    logger.info(f"Processing all meetings classification")
    response = admin_api_service.process_classification_to_all_meetings()
    return JSONResponse(content=response)


@v1_router.get("/internal/sync-meeting-classification-from-scratch")
def process_meetings_classification(api_key: str) -> JSONResponse:
    """
    Sync an email from the beginning

    - **person_uuid**: The UUID of the person to sync.
    - **api_key**: The internal API key
    """
    if api_key != INTERNAL_API_KEY:
        logger.error(f"Invalid API key: {api_key}")
        return JSONResponse(content={"error": "Invalid API key"})
    logger.info(f"Processing all meetings classification")
    response = admin_api_service.process_new_classification_to_all_meetings()
    return JSONResponse(content=response)


@v1_router.get("/internal/sync-action-items")
def process_action_items(background_tasks: BackgroundTasks, api_key: str,
                         num_sync: int = 5,
                         force_refresh: bool = False) -> JSONResponse:
    if api_key != INTERNAL_API_KEY:
        logger.error(f"Invalid API key: {api_key}")
        return JSONResponse(content={"error": "Invalid API key"})
    logger.info(f"Processing {num_sync} action items")
    background_tasks.add_task(admin_api_service.sync_action_items, num_sync, force_refresh)
    return JSONResponse(content={"status": "success", "message": "Processing action items"})


@v1_router.get("/internal/sync-personal-news")
def process_personal_news(background_tasks: BackgroundTasks, api_key: str, num: str = "5") -> JSONResponse:
    """
    Sync an email from the beginning

    - **person_uuid**: The UUID of the person to sync.
    - **api_key**: The internal API key
    """
    if api_key != INTERNAL_API_KEY:
        logger.error(f"Invalid API key: {api_key}")
        return JSONResponse(content={"error": "Invalid API key"})
    logger.info(f"Processing {num} personal news")
    try:
        num = int(num)
    except ValueError:
        logger.error(f"Invalid number of news: {num}")
        num = 5
    background_tasks.add_task(admin_api_service.sync_personal_news, int(num))
    return JSONResponse(content={"status": "success", "message": "Processing personal news"})


@v1_router.get("/internal/sync-personal-data-apollo")
def process_personal_data_apollo(background_tasks: BackgroundTasks, api_key: str) -> JSONResponse:
    """
    Sync an email from the beginning

    - **person_uuid**: The UUID of the person to sync.
    - **api_key**: The internal API key
    """
    if api_key != INTERNAL_API_KEY:
        logger.error(f"Invalid API key: {api_key}")
        return JSONResponse(content={"error": "Invalid API key"})
    logger.info(f"Processing personal data from Apollo")
    background_tasks.add_task(admin_api_service.process_missing_apollo_personal_data)
    return JSONResponse(content={"status": "success", "message": "Processing personal data from Apollo"})


@v1_router.get(
    "/google/import-meetings/{tenant_id}",
    response_class=JSONResponse,
    summary="Fetches all Google Calendar meetings for a tenant",
    include_in_schema=False,
)
def import_google_meetings(
    tenant_id: str,
    meetings_number: Optional[int] = Query(30, description="Number of meetings to fetch"),
) -> JSONResponse:
    """
    Fetches all Google Calendar meetings for a given tenant.
    """
    logger.info(f"Meeting number: {meetings_number}")
    logger.info(f"Received Google meetings request for tenant: {tenant_id}")
    response = tenants_api_service.import_google_meetings(tenant_id, meetings_number)
    logger.info(f"Finished fetching meetings")
    return JSONResponse(content=response)

templates = Jinja2Templates(directory="templates")

@v1_router.get("/params", response_class=HTMLResponse)
async def get_form(request: Request):
    """
    Serve the form template.
    """
    return templates.TemplateResponse("form.html", {"request": request})

@v1_router.post("/params/submit")
async def handle_form(
    request: Request,
):
    """
    Handle form submission and return parsed data.
    """
    body = await request.json()
    response = await params_api_service.evaulate_param(body['artifact'], body['name'], body['position'], body['company'], body['param_id'])

    # Return parsed data
    return JSONResponse(content=response)


@v1_router.get(
    "/admin/tenants",
    response_class=JSONResponse,
    summary="Fetches all tenants for an admin",
    include_in_schema=False,
)
def fetch_all_tenants(
    request: Request,
) -> JSONResponse:
    """
    Fetches all tenants for an admin
    """
    if (
        request.state
        and hasattr(request.state, "user_email")
        and email_utils.is_genie_admin(request.state.user_email)
    ):
        response = admin_api_service.fetch_all_tenants()
        logger.info(f"Returning tenants: {response}")
        return JSONResponse(content=response)

    else:
        raise HTTPException(status_code=403, detail="Forbidden endpoint")


def get_tenant_id_to_impersonate(
    impersonate_tenant_id: str,
    request: Request,
):
    logger.info(f"Checking if user is impersonating tenant")
    if (
        impersonate_tenant_id
        and request.state
        and hasattr(request.state, "user_email")
        and email_utils.is_genie_admin(request.state.user_email)
    ):
        logger.info(f"User is impersonating tenant")
        return impersonate_tenant_id
    logger.info(f"User is not impersonating tenant")
    return None


def get_request_state_value(request: Request, key: str):
    if request and request.state and hasattr(request.state, key):
        return getattr(request.state, key)
    return None<|MERGE_RESOLUTION|>--- conflicted
+++ resolved
@@ -4,13 +4,8 @@
 from fastapi.responses import HTMLResponse
 from fastapi.templating import Jinja2Templates
 import requests
-<<<<<<< HEAD
-
-from fastapi import Form, Request, Query, BackgroundTasks, Depends
-=======
 import asyncio
-from fastapi import Request, Query, BackgroundTasks
->>>>>>> d2e4d1c5
+from fastapi import Form, Request, Query, BackgroundTasks
 from fastapi.routing import APIRouter
 from deep_translator import GoogleTranslator
 from sse_starlette.sse import EventSourceResponse
