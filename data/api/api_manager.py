--- conflicted
+++ resolved
@@ -53,16 +53,10 @@
         return
     try:
         # This is used for going throug azure validation and must not be used in production scenario
-<<<<<<< HEAD
-        if uploaded_files[0]['data']:
-            data = uploaded_files[0]['data'];
-            if data['validationCode'] and data['validationUrl']:
-                logger.info(f"Azure data: {uploaded_files}")
-=======
         if uploaded_files[0]["data"]:
             data = uploaded_files[0]["data"]
             if data["validationCode"] and data["validationUrl"]:
->>>>>>> 1e5dd61b
+                logger.info(f"Azure data: {uploaded_files}")
                 logger.info("Azure validation completed")
                 return
     except:
