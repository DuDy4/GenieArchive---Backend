--- conflicted
+++ resolved
@@ -55,10 +55,7 @@
         self.meetings_repository = meetings_repository()
         self.profiles_repository = profiles_repository()
         self.companies_repository = companies_repository()
-<<<<<<< HEAD
-=======
-        self.tenant_profiles_repository = tenant_profiles_repository()
->>>>>>> eac8676a
+        self.user_profiles_repository = UserProfilesRepository()
         self.user_profiles_repository = UserProfilesRepository()
         self.personal_data_repository = personal_data_repository()
         self.embeddings_client = GenieEmbeddingsClient()
@@ -430,12 +427,7 @@
                 logger.error(f"Error sending event for {uuid}: {e}")
                 break
 
-<<<<<<< HEAD
-    def update_action_item(self, tenant_id, uuid, criteria, description):
-        result = self.user_profiles_repository.update_sales_action_item_description(tenant_id, uuid, criteria, description)
-=======
     def update_action_item(self, user_id, uuid, criteria, description):
         result = self.user_profiles_repository.update_sales_action_item_description(user_id, uuid, criteria, description)
->>>>>>> eac8676a
         return {"status": "success"} if result else {"error": str(result)}
 
