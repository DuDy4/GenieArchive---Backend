from common.utils import email_utils
from common.utils.email_utils import filter_emails_with_additional_domains
from common.utils.job_utils import fix_and_sort_experience_from_pdl, fix_and_sort_experience_from_apollo
from data.api.base_models import *
<<<<<<< HEAD
from data.data_common.utils.persons_utils import determine_profile_category, get_default_individual_sales_criteria
=======
from data.data_common.utils.persons_utils import determine_profile_category, profiles_description
>>>>>>> 5e9c00f2
from data.data_common.dependencies.dependencies import (
    profiles_repository,
    tenant_profiles_repository,
    ownerships_repository,
    meetings_repository,
    tenants_repository,
    persons_repository,
    personal_data_repository,
    companies_repository,
    hobbies_repository,
)
from fastapi import HTTPException

from common.genie_logger import GenieLogger
from data.data_common.utils.str_utils import to_custom_title_case

logger = GenieLogger()


class ProfilesApiService:
    def __init__(self):
        self.profiles_repository = profiles_repository()
        self.tenant_profiles_repository = tenant_profiles_repository()
        self.ownerships_repository = ownerships_repository()
        self.meetings_repository = meetings_repository()
        self.tenants_repository = tenants_repository()
        self.persons_repository = persons_repository()
        self.personal_data_repository = personal_data_repository()
        self.companies_repository = companies_repository()
        self.hobbies_repository = hobbies_repository()

    def get_profiles_for_meeting(self, tenant_id, meeting_id):
        meeting = self.meetings_repository.get_meeting_data(meeting_id)
        if not meeting:
            logger.error(f"Meeting not found for meeting_id: {meeting_id}")
            raise HTTPException(status_code=404, detail="Meeting not found")
        if meeting.tenant_id != tenant_id:
            logger.error(f"Tenant mismatch for meeting_id: {meeting_id}, tenant_id: {tenant_id}")
            raise HTTPException(status_code=403, detail="Tenant mismatch")

        tenant_email = self.tenants_repository.get_tenant_email(tenant_id)
        logger.info(f"Tenant email: {tenant_email}")
        participants_emails = meeting.participants_emails
        logger.debug(f"Participants emails: {participants_emails}")
        tenant_domain = tenant_email.split("@")[1]

        # Get additional domains in case the same company has multiple domains (or old ones)
        additional_domains = self.companies_repository.get_additional_domains(tenant_domain)
        filtered_participants_emails = filter_emails_with_additional_domains(tenant_email, participants_emails, additional_domains)
        logger.info(f"Filtered participants emails: {filtered_participants_emails}")
        filtered_emails = filtered_participants_emails
        logger.info(f"Filtered emails: {filtered_emails}")
        persons = []
        for email in filtered_emails:
            person = self.persons_repository.find_person_by_email(email)
            if person:
                persons.append(person)
        logger.info(f"Got persons for the meeting: {[persons.uuid for persons in persons]}")
        profiles = []
        for person in persons:
            profile = self.profiles_repository.get_profile_data(person.uuid)
            logger.info(f"Got profile: {str(profile)[:300]}")
            if profile:
                profiles.append(profile)
        logger.info(f"Sending profiles: {[profile.uuid for profile in profiles]}")
        return [MiniProfileResponse.from_profile_dto(profiles[i], persons[i]) for i in range(len(profiles))]

    def get_profile_info(self, tenant_id, uuid):
        if not self.ownerships_repository.check_ownership(tenant_id, uuid):
            logger.error(f"No access to profile with uuid: {uuid} for tenant_id: {tenant_id}")
            raise HTTPException(status_code=403, detail="No access to this profile")

        profile = self.profiles_repository.get_profile_data(uuid)
        if not profile:
            logger.error(f"Profile not found with uuid: {uuid}")
            raise HTTPException(status_code=404, detail="Profile not found")

        return profile

    def get_profile_attendee_info(self, tenant_id, uuid):
        if not self.ownerships_repository.check_ownership(tenant_id, uuid):
            logger.error(f"Profile not found under tenant_id: {tenant_id} for uuid: {uuid}")
            raise HTTPException(status_code=404, detail="Profile not found under this tenant")

        profile = self.profiles_repository.get_profile_data(uuid)
        if not profile:
            logger.error(f"Profile not found with uuid: {uuid}")
            raise HTTPException(status_code=404, detail="Could not find profile")

        # This will Upper Camel Case and Titleize the values in the profile
        profile = ProfileDTO.from_dict(profile.to_dict())

        picture = profile.picture_url
        name = titleize_name(profile.name)
        company = profile.company
        position = profile.position
        links = self.personal_data_repository.get_social_media_links(uuid)
        logger.info(f"Got links: {links}, type: {type(links)}")
        profile = {
            "picture": picture,
            "name": name,
            "company": company,
            "position": position,
            "social_media_links": SocialMediaLinksList.from_list(links).to_list() if links else [],
            "work_history_summary": profile.work_history_summary,
        }
        logger.info(f"Attendee info: {profile}")
        return AttendeeInfo(**profile)


<<<<<<< HEAD
    def determine_profile_category(self, strengths_scores):
        return determine_profile_category([sc.to_dict() for sc in strengths_scores])
        # return profile_scores, best_profile


=======
>>>>>>> 5e9c00f2
    def get_profile_strengths(self, tenant_id, uuid):
        if not self.ownerships_repository.check_ownership(tenant_id, uuid):
            email = self.tenants_repository.get_tenant_email(tenant_id)
            if email and email_utils.is_genie_admin(email):
                logger.info(f"Genie admin has access to profile with uuid: {uuid}")
            else:
                logger.error(f"Profile not found under tenant_id: {tenant_id} for uuid: {uuid}")
                raise HTTPException(status_code=404, detail="Profile not found under this tenant")

        profile = self.profiles_repository.get_profile_data(uuid)
        if profile:
            strengths_formatted = "".join([f"\n{strength}\n" for strength in profile.strengths])
            logger.info(f"strengths: {strengths_formatted}")
<<<<<<< HEAD
            category = self.determine_profile_category(profile.strengths)
            sales_criteria = self.tenant_profiles_repository.get_sales_criteria(uuid, tenant_id)
            return StrengthsListResponse(strengths=profile.strengths, profile_category=category, sales_criteria=sales_criteria)
=======
            category = determine_profile_category(profile.strengths)
            return StrengthsListResponse(strengths=profile.strengths, profile_category=category)
>>>>>>> 5e9c00f2

        logger.error(f"Could not find profile with uuid: {uuid}")
        raise HTTPException(status_code=404, detail="Could not find profile")

    def get_profile_get_to_know(self, tenant_id, uuid):
        if not self.ownerships_repository.check_ownership(tenant_id, uuid):
            logger.error(f"Profile not found under tenant_id: {tenant_id} for uuid: {uuid}")
            raise HTTPException(status_code=404, detail="Profile not found under this tenant")

        profile = self.profiles_repository.get_profile_data(uuid)
        tenant_specific_get_to_know = self.tenant_profiles_repository.get_get_to_know(uuid, tenant_id)
        if tenant_specific_get_to_know:
            logger.info(f"Got tenant specific get to know for : {profile.name}")
            profile.get_to_know = tenant_specific_get_to_know   
        logger.info(f"Got profile: {str(profile)[:300]}")
        if profile:
            for category, phrases in profile.get_to_know.items():
                if category == 'avoid':
                    profile.get_to_know[category] = phrases[:1]
                else:
                    profile.get_to_know[category] = phrases[:2]
            formated_get_to_know = "".join(
                [(f"\n{key}: {value}\n") for key, value in profile.get_to_know.items()]
            )
            logger.info(f"Get to know: {formated_get_to_know}")
            return GetToKnowResponse(**profile.get_to_know)

        logger.error(f"Could not find profile with uuid: {uuid}")
        raise HTTPException(status_code=404, detail="Could not find profile")

    def get_profile_good_to_know(self, tenant_id, uuid):
        if not self.ownerships_repository.check_ownership(tenant_id, uuid):
            logger.error(f"Profile not found under tenant_id: {tenant_id} for uuid: {uuid}")
            raise HTTPException(status_code=404, detail={"error": "Could not find profile"})

        profile = self.profiles_repository.get_profile_data(uuid)
        if profile:
            profile_email = self.persons_repository.get_person_email(uuid)
            logger.info(f"Got profile email: {profile_email}")
            news = self.personal_data_repository.get_news_data_by_email(profile_email)
            if not news:
                logger.info(f"No personal news found for {uuid}, getting company news")
                news = []
            logger.info(f"Got news: {news}")

            hobbies_uuid = profile.hobbies
            logger.info(f"Got hobbies: {hobbies_uuid}")
            hobbies = [self.hobbies_repository.get_hobby(str(hobby_uuid)) for hobby_uuid in hobbies_uuid]
            if not hobbies:
                logger.info(f"No hobbies found for {uuid}")
                hobbies_names = self.personal_data_repository.get_hobbies_by_email(profile_email)
                if hobbies_names:
                    hobbies = [
                        self.hobbies_repository.get_hobby_by_name(hobby_name)
                        for hobby_name in hobbies_names
                        if hobby_name
                    ]
                    hobbies = [hobby for hobby in hobbies if (hobby and hobby.get("icon_url"))]
            logger.info(f"Got hobbies: {hobbies}")

            connections = profile.connections

            good_to_know = {
                "news": news,
                "hobbies": hobbies,
                "connections": connections,
            }
            formatted_good_to_know = "".join([f"\n{key}: {value}\n" for key, value in good_to_know.items()])
            logger.info(f"Good to know: {formatted_good_to_know}")
            return GoodToKnowResponse(
                news=news if news else [],
                hobbies=hobbies if hobbies else [],
                connections=connections if connections else [],
            )

        logger.error(f"Could not find profile with uuid: {uuid}")
        raise HTTPException(status_code=404, detail={"error": "Could not find profile"})
    
    def calculate_individual_sales_criteria(self, tenant_id, profile_uuid):
        strengths = self.get_profile_strengths(tenant_id, profile_uuid)
        if not strengths:
            return None
        profile_category = determine_profile_category(strengths.strengths)
        if not profile_category:
            return None
        sales_criteria = get_default_individual_sales_criteria(profile_category)
        return sales_criteria


    def get_work_experience(self, tenant_id, uuid):
        if not self.ownerships_repository.check_ownership(tenant_id, uuid):
            logger.error(f"Profile {uuid} was not found under tenant {tenant_id}")
            raise HTTPException(
                status_code=404, detail={"error": f"Profile {uuid} was not found under tenant {tenant_id}"}
            )

        personal_data = self.personal_data_repository.get_pdl_personal_data(uuid)
        if personal_data:
            experience = personal_data["experience"]
            fixed_experience = fix_and_sort_experience_from_pdl(experience)
        else:
            personal_data = self.personal_data_repository.get_apollo_personal_data(uuid)
            if not personal_data:
                logger.error(f"Could not find personal data for profile {uuid}")
                raise HTTPException(
                    status_code=404, detail={"error": f"Could not find personal data for profile {uuid}"}
                )
            fixed_experience = fix_and_sort_experience_from_apollo(personal_data)
        logger.info(f"Fixed experience: {fixed_experience}")

        if fixed_experience:
            # Sort experiences by end_date (if end_date is None, treat as current job)
            fixed_experience.sort(key=lambda x: x["end_date"] or "9999-12", reverse=True)

            # Get the last 3 employers with different positions

            final_experience = []
            employers = set()
            for experience in fixed_experience:
                if len(employers) >= 4:
                    break
                company_obj = experience["company"]
                if company_obj:
                    company = company_obj["name"]
                    if company:
                        final_experience.append(experience)
                        employers.add(company)

            # Convert to custom title case for consistency
            return to_custom_title_case(final_experience)

        logger.error(f"Profile {uuid} was not found under tenant {tenant_id}")
        raise HTTPException(
            status_code=404, detail={"error": f"Profile {uuid} was not found under tenant {tenant_id}"}
        )<|MERGE_RESOLUTION|>--- conflicted
+++ resolved
@@ -2,11 +2,7 @@
 from common.utils.email_utils import filter_emails_with_additional_domains
 from common.utils.job_utils import fix_and_sort_experience_from_pdl, fix_and_sort_experience_from_apollo
 from data.api.base_models import *
-<<<<<<< HEAD
-from data.data_common.utils.persons_utils import determine_profile_category, get_default_individual_sales_criteria
-=======
-from data.data_common.utils.persons_utils import determine_profile_category, profiles_description
->>>>>>> 5e9c00f2
+from data.data_common.utils.persons_utils import determine_profile_category, get_default_individual_sales_criteria, profiles_description
 from data.data_common.dependencies.dependencies import (
     profiles_repository,
     tenant_profiles_repository,
@@ -117,14 +113,11 @@
         return AttendeeInfo(**profile)
 
 
-<<<<<<< HEAD
     def determine_profile_category(self, strengths_scores):
         return determine_profile_category([sc.to_dict() for sc in strengths_scores])
         # return profile_scores, best_profile
 
 
-=======
->>>>>>> 5e9c00f2
     def get_profile_strengths(self, tenant_id, uuid):
         if not self.ownerships_repository.check_ownership(tenant_id, uuid):
             email = self.tenants_repository.get_tenant_email(tenant_id)
@@ -138,14 +131,9 @@
         if profile:
             strengths_formatted = "".join([f"\n{strength}\n" for strength in profile.strengths])
             logger.info(f"strengths: {strengths_formatted}")
-<<<<<<< HEAD
             category = self.determine_profile_category(profile.strengths)
             sales_criteria = self.tenant_profiles_repository.get_sales_criteria(uuid, tenant_id)
             return StrengthsListResponse(strengths=profile.strengths, profile_category=category, sales_criteria=sales_criteria)
-=======
-            category = determine_profile_category(profile.strengths)
-            return StrengthsListResponse(strengths=profile.strengths, profile_category=category)
->>>>>>> 5e9c00f2
 
         logger.error(f"Could not find profile with uuid: {uuid}")
         raise HTTPException(status_code=404, detail="Could not find profile")
