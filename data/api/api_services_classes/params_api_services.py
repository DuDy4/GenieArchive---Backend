import asyncio
import base64
import datetime
import json
from googleapiclient.discovery import build
from google.oauth2 import service_account
from common.utils import env_utils
from data.data_common.data_transfer_objects.stats_dto import StatsDTO
from data.data_common.dependencies.dependencies import badges_repository, stats_repository, tenants_repository
from common.utils.str_utils import get_uuid4
from common.genie_logger import GenieLogger
from ai.langsmith.langsmith_loader import Langsmith

logger = GenieLogger()


class ParamsApiService:
    SCOPES = ["https://www.googleapis.com/auth/spreadsheets.readonly"]

    # Hardcoded Spreadsheet ID and Sheet Name
    SPREADSHEET_ID = "10Q0E0pByVGpAsN4XWkmF2SETH9zxam4ax1_rNiIJgFE"
    SHEET_NAME = "Formatted Parameters"
    ID_COLUMN = "ID"
    MIN_RANGE_COLUMN = "Min Range"
    MAX_RANGE_COLUMN = "Max Range"
    MIN_VALUE_COLUMN = "Min Value"
    PARAM_NAME_COLUMN = "Parameter"
    DEFINITION_COLUMN = "Definition"
    PARAM_EXPLANATION_COLUMN = "Range explanation"
    CLUES_COLUMN = "Clues"

    def __init__(self):
        """
        Initialize the service, setting up credentials and the Sheets API service.
        """
        # Load Google Service Account credentials
        self.langsmith = Langsmith()
        encoded_creds = env_utils.get("GOOGLE_SERVICE_JSON")
        if not encoded_creds:
            raise Exception("Environment variable 'GOOGLE_SERVICE_JSON' is not set or is empty.")

        self.google_creds = json.loads(base64.b64decode(encoded_creds).decode("utf-8"))
        if not self.google_creds:
            raise Exception("Failed to decode Google service account credentials.")

        self.credentials = None
        self.service = None
        self.refresh_credentials()
        self.data_rows = None
        self.id_column_index = None
        self.min_range_column_index = None
        self.max_range_column_index = None
        self.min_value_column_index = None
        self.param_name_column_index = None
        self.definition_column_index = None
        self.param_explanation_column_index = None
        self.clues_column_index = None
<<<<<<< HEAD
        asyncio.run(self._initailze_sheet())
=======
        # asyncio.run(self._initailze_sheet())
>>>>>>> 3e1b5028

    def refresh_credentials(self):
        """
        Reinitialize the credentials to ensure they are always fresh.
        """
        self.credentials = service_account.Credentials.from_service_account_info(
            self.google_creds, scopes=self.SCOPES
        )
        # Reinitialize the Sheets API service
        self.service = build("sheets", "v4", credentials=self.credentials)

<<<<<<< HEAD
    async def _initailze_sheet(self):
=======
    async def _initialize_sheet(self):
>>>>>>> 3e1b5028
        range_name = f"{self.SHEET_NAME}!A:I"
        sheet = self.service.spreadsheets()
        # values = sheet.values()
        # raw_sheet = values.get(spreadsheetId=self.SPREADSHEET_ID, range=range_name)
        raw_sheet = sheet.values().get(
            spreadsheetId=self.SPREADSHEET_ID,
            range=range_name,
            majorDimension="ROWS",
            valueRenderOption="FORMATTED_VALUE"
        )
        result = raw_sheet.execute()
        # result = sheet.values().get(spreadsheetId=self.SPREADSHEET_ID, range=range_name).execute()
        rows = result.get("values", [])

        num_columns = 9
        logger.info(f"Number of columns: {num_columns}")
        # Check if the sheet has enough columns
        rows = [row + [""] * (num_columns - len(row)) for row in rows]

        # Extract headers and data
        if len(rows) < 2:
            raise Exception("Sheet is empty or does not have enough data.")

        headers = rows[4]
        self.data_rows = rows[5:]

        self.id_column_index = headers.index(self.ID_COLUMN)
        self.min_range_column_index = headers.index(self.MIN_RANGE_COLUMN)
        self.max_range_column_index = headers.index(self.MAX_RANGE_COLUMN)
        self.min_value_column_index = headers.index(self.MIN_VALUE_COLUMN)
        self.param_name_column_index = headers.index(self.PARAM_NAME_COLUMN)
        self.definition_column_index = headers.index(self.DEFINITION_COLUMN)
        self.param_explanation_column_index = headers.index(self.PARAM_EXPLANATION_COLUMN)
        self.clues_column_index = headers.index(self.CLUES_COLUMN)


        # Fill down the Sales Criteria for merged cells
        # last_param = None
        # for row in self.data_rows:
        #     if len(row) > self.criteria_index and row[self.criteria_index].strip():
        #         last_param = row[self.criteria_index].strip()  # Update the last non-empty value
        #     elif last_param:
        #         # Fill the empty cell with the last non-empty value
        #         if len(row) <= self.criteria_index:
        #             row.extend([""] * (self.criteria_index - len(row) + 1))  # Extend the row if it's too short
        #         row[self.criteria_index] = last_param

<<<<<<< HEAD
    async def evaulate_param(self, post, name, position, company, param_id):
        await self._initailze_sheet()
=======
    async def evaluate_param(self, post, name, position, company, param_id):
        await self._initialize_sheet()
>>>>>>> 3e1b5028
        person = {
            'name': name,
            'position': position,
            'company': company,
        }
        for row in self.data_rows:
            if row[self.id_column_index] == param_id:
                logger.info(f"Found parameter in sheet. Row: {row}")
                param_name = row[self.param_name_column_index]
                min_range = row[self.min_range_column_index]
                max_range = row[self.max_range_column_index]
                param_explanation = row[self.param_explanation_column_index]
                clues_list = row[self.clues_column_index].split(";")
                break
        param_data = {
            'param_name': param_name,
            'min_range': min_range,
            'max_range': max_range,
            'explanation': param_explanation,
            'clues': clues_list,
        }
        response = await self.langsmith.get_param_evaluation(person, param_data, post)
        if response:
            response_dict = { 'param': param_name }
            response['param'] = param_name
            for i, response_clue in enumerate(response['clues']):
                response_clue['clue'] = clues_list[i]
            response_dict.update(response)
            return response_dict
        return {}<|MERGE_RESOLUTION|>--- conflicted
+++ resolved
@@ -55,11 +55,7 @@
         self.definition_column_index = None
         self.param_explanation_column_index = None
         self.clues_column_index = None
-<<<<<<< HEAD
-        asyncio.run(self._initailze_sheet())
-=======
         # asyncio.run(self._initailze_sheet())
->>>>>>> 3e1b5028
 
     def refresh_credentials(self):
         """
@@ -71,11 +67,7 @@
         # Reinitialize the Sheets API service
         self.service = build("sheets", "v4", credentials=self.credentials)
 
-<<<<<<< HEAD
-    async def _initailze_sheet(self):
-=======
     async def _initialize_sheet(self):
->>>>>>> 3e1b5028
         range_name = f"{self.SHEET_NAME}!A:I"
         sheet = self.service.spreadsheets()
         # values = sheet.values()
@@ -123,13 +115,8 @@
         #             row.extend([""] * (self.criteria_index - len(row) + 1))  # Extend the row if it's too short
         #         row[self.criteria_index] = last_param
 
-<<<<<<< HEAD
-    async def evaulate_param(self, post, name, position, company, param_id):
-        await self._initailze_sheet()
-=======
     async def evaluate_param(self, post, name, position, company, param_id):
         await self._initialize_sheet()
->>>>>>> 3e1b5028
         person = {
             'name': name,
             'position': position,
