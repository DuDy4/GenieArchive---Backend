--- conflicted
+++ resolved
@@ -58,14 +58,10 @@
         self.definition_column_index = None
         self.param_explanation_column_index = None
         self.clues_column_index = None
-<<<<<<< HEAD
-        self._initailze_sheet()
+        # asyncio.run(self._initailze_sheet())
         self.linkedin_scrapper = HandleLinkedinScrape()
         self.persons_repository = persons_repository()
         self.personal_data_repository = personal_data_repository()
-=======
-        # asyncio.run(self._initailze_sheet())
->>>>>>> a7e2e16d
 
     def refresh_credentials(self):
         """
