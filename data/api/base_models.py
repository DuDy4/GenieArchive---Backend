--- conflicted
+++ resolved
@@ -170,10 +170,10 @@
             persons=[MiniPersonResponse.from_person_dto(person) for person in persons] if persons else None,
         )
 
-<<<<<<< HEAD
-=======
 class ActionItemsResponse(BaseModel):
     action_items: List
+    kpi: Optional[str] = None
+
 
     @classmethod
     def from_action_items_list(cls, action_items: List[SalesActionItem]):
@@ -184,8 +184,7 @@
             result.append(action_dict)
         return cls(action_items=result)
 
-    
->>>>>>> 6d52065c
+
 
 class StrengthsListResponse(BaseModel):
     strengths: List[Strength]
@@ -203,6 +202,8 @@
             hobby_name=data["hobby_name"],
             icon_url=data["icon_url"],
         )
+
+
 
 
 class GoodToKnowResponse(BaseModel):
@@ -248,18 +249,6 @@
     position: str
     social_media_links: Optional[List[SocialMediaLinks]] = []
     work_history_summary: Optional[str] = None
-
-
-class ActionItemsResponse(BaseModel):
-    action_items: List[SalesActionItem]
-    kpi: Optional[str] = None
-
-    @classmethod
-    def from_dict(cls, data: Dict):
-        return cls(
-            action_items=[SalesActionItem.from_dict(item) if isinstance(item, dict) else item for item in data.get("action_items", [])],
-            kpi=data.get("kpi", None),
-        )
 
 
 class ProfileResponse(BaseModel):
