--- conflicted
+++ resolved
@@ -53,6 +53,7 @@
             uuid=data["uuid"],
             name=data["name"],
             email=data.get("email", None),
+            profile_picture=data.get("profile_picture", None),
         )
 
     def to_dict(self):
@@ -63,69 +64,17 @@
         }
 
 
-# class MiniProfileResponse(BaseModel):
-#     uuid: str
-#     name: str
-#     email: Optional[str]
-#     profile_picture: Optional[str]
-#
-#     @staticmethod
-#     def from_profile_dto(profile: ProfileDTO, person: Optional[PersonDTO] = None):
-#         if not profile:
-#             logger.error("Profile is None")
-#             return None
-#         if not person:
-#             return MiniProfileResponse(uuid=str(profile.uuid), name=titleize_name(str(profile.name)))
-#         return MiniProfileResponse(
-#             uuid=str(profile.uuid),
-#             name=titleize_name(str(profile.name)),
-#             email=person.email if person.uuid == str(profile.uuid) else None,
-#             profile_picture=str(profile.picture_url) if profile.picture_url else None,
-#         )
-#
-#     @staticmethod
-#     def from_profile_dto_and_email(profile: ProfileDTO, email: str):
-#         if not profile:
-#             logger.error("Profile is None")
-#             return None
-#         return MiniProfileResponse(
-#             uuid=str(profile.uuid),
-#             name=titleize_name(str(profile.name)),
-#             email=email,
-#             profile_picture=str(profile.picture_url) if profile.picture_url else None,
-#         )
-#
-#     @staticmethod
-#     def from_dict(data: Dict):
-#         return MiniProfileResponse(
-#             uuid=data["uuid"],
-#             name=data["name"],
-#             email=data.get("email", None),
-#             profile_picture=data.get("profile_picture", None),
-#         )
-
-
 class MiniProfileResponse(BaseModel):
     uuid: str
     name: str
-<<<<<<< HEAD
-    profile_picture: Optional[str]
-=======
     email: Optional[str] = None
     profile_picture: Optional[str] = None
->>>>>>> a673af95
 
     @staticmethod
-    def from_profile_dto(profile: ProfileDTO):
+    def from_profile_dto(profile: ProfileDTO, person: Optional[PersonDTO] = None):
         if not profile:
             logger.error("Profile is None")
             return None
-<<<<<<< HEAD
-        return MiniProfileResponse(
-            uuid=str(profile.uuid),
-            name=titleize_name(str(profile.name)),
-            profile_picture=str(profile.picture_url) if profile.picture_url else None,
-=======
         if not person:
             logger.error("Person is None")
             return MiniProfileResponse(uuid=str(profile.uuid), name=titleize_name(str(profile.name)))
@@ -136,7 +85,6 @@
             profile_picture=str(profile.picture_url)
             if profile.picture_url
             else "https://monomousumi.com/wp-content/uploads/anonymous-user-8.png",
->>>>>>> a673af95
         )
 
     @staticmethod
@@ -147,24 +95,29 @@
         return MiniProfileResponse(
             uuid=str(profile.uuid),
             name=titleize_name(str(profile.name)),
+            email=email,
             profile_picture=str(profile.picture_url) if profile.picture_url else None,
         )
 
-<<<<<<< HEAD
     @staticmethod
     def from_dict(data: Dict):
         return MiniProfileResponse(
             uuid=data["uuid"],
             name=data["name"],
-            profile_picture=str(data.get("profile_picture", None)),
-        )
-
-=======
->>>>>>> a673af95
+            email=data.get("email", None),
+            profile_picture=data.get("profile_picture", None),
+        )
+
 
 class MiniProfilesListResponse(BaseModel):
     profiles: List[MiniProfileResponse]
     persons: Optional[List[MiniPersonResponse]] = None
+
+    @staticmethod
+    def from_profiles_list(profiles: List[ProfileDTO]):
+        return MiniProfilesListResponse(
+            profiles=[MiniProfileResponse.from_profile_dto(profile) for profile in profiles]
+        )
 
 
 class StrengthsListResponse(BaseModel):
@@ -569,14 +522,14 @@
 
 class MeetingOverviewResponse(BaseModel):
     meeting: MiniMeeting
-    company: Optional[MeetingCompany] = None
+    company: MeetingCompany
     participants: List[MiniProfileResponse]
 
     @classmethod
     def from_dict(cls, data: Dict):
         return cls(
             meeting=MiniMeeting.from_dict(data.get("meeting", {})),
-            company=MeetingCompany.from_dict(data.get("company", {})) if data.get("company") else None,
+            company=MeetingCompany.from_dict(data.get("company", {})),
             participants=[
                 MiniProfileResponse.from_dict(participant) for participant in data.get("participants", [])
             ],
