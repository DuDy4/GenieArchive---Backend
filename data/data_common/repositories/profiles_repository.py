import json
import traceback
from datetime import date, datetime
from typing import Union, Optional

import psycopg2
from pydantic import AnyUrl

from data.data_common.data_transfer_objects.profile_dto import (
    ProfileDTO,
    Strength,
    Connection,
    NewsData,
    Phrase,
<<<<<<< HEAD
    Hobby
=======
    UUID,
>>>>>>> ca0b0b3b
)
from loguru import logger


class ProfilesRepository:
    def __init__(self, conn):
        self.conn = conn
        self.create_table_if_not_exists()

    def __del__(self):
        if self.conn:
            self.conn.close()

    def create_table_if_not_exists(self):
        create_table_query = """
        CREATE TABLE IF NOT EXISTS profiles (
            id SERIAL PRIMARY KEY,
            uuid VARCHAR UNIQUE NOT NULL,
            name VARCHAR,
            company VARCHAR,
            position VARCHAR,
            strengths JSONB,
            hobbies JSONB,
            connections JSONB,
            news JSONB,
            get_to_know JSONB,
            summary TEXT,
            picture_url VARCHAR
        );
        """
        try:
            with self.conn.cursor() as cursor:
                cursor.execute(create_table_query)
                self.conn.commit()
        except Exception as error:
            logger.error(f"Error creating table: {error}")
            traceback.print_exc()

    def insert_profile(self, profile: ProfileDTO) -> Union[str, None]:
        insert_query = """
            INSERT INTO profiles (uuid, name, company, position, strengths, hobbies, connections, news, get_to_know, summary, picture_url)
            VALUES (%s, %s, %s, %s, %s, %s, %s, %s, %s, %s, %s)
            RETURNING id;
            """
        profile_details = "\n".join([f"{k}: {v}" for k, v in profile.__dict__.items()])
        logger.info(f"About to insert profile: {profile_details}")

        profile_dict = profile.to_dict()
        profile_data = (
            str(profile_dict["uuid"]),
            profile_dict["name"],
            profile_dict["company"],
            profile_dict["position"],
            json.dumps(
                [
                    s if isinstance(s, dict) else s.to_dict()
                    for s in profile_dict["strengths"]
                ]
            ),
            json.dumps(profile_dict["hobbies"]),
            json.dumps(
                [
                    c if isinstance(c, dict) else c.to_dict()
                    for c in profile_dict["connections"]
                ]
            ),
            json.dumps(
                [self.serialize_news(n) for n in profile_dict["news"]],
                default=self.json_serializer,
            ),
            json.dumps(
                {
                    k: [p if isinstance(p, dict) else p.to_dict() for p in v]
                    for k, v in profile_dict["get_to_know"].items()
                }
            ),
            profile_dict["summary"],
            str(profile_dict["picture_url"]) if profile_dict["picture_url"] else None,
        )

        try:
            with self.conn.cursor() as cursor:
                cursor.execute(insert_query, profile_data)
                self.conn.commit()
                profile_id = cursor.fetchone()[0]
                logger.info(f"Inserted profile to database. profile id: {profile_id}")
                return profile_id
        except psycopg2.Error as error:
            raise Exception(f"Error inserting profile, because: {error.pgerror}")

    def exists(self, uuid: str) -> bool:
        logger.info(f"About to check if uuid exists: {uuid}")
        exists_query = "SELECT 1 FROM profiles WHERE uuid = %s;"
        try:
            with self.conn.cursor() as cursor:
                cursor.execute(exists_query, (uuid,))
                result = cursor.fetchone() is not None
                logger.info(f"{uuid} existence in database: {result}")
                return result
        except psycopg2.Error as error:
            logger.error(f"Error checking existence of uuid {uuid}: {error}")
            return False
        except Exception as e:
            logger.error(f"Unexpected error: {e}")
            return False

    def get_profile_id(self, uuid):
        select_query = "SELECT id FROM profiles WHERE uuid = %s;"
        try:
            with self.conn.cursor() as cursor:
                cursor.execute(select_query, (uuid,))
                row = cursor.fetchone()
                if row:
                    logger.info(f"Got {row[0]} from database")
                    return row[0]
                else:
                    logger.error(f"Error with getting profile id for {uuid}")
        except Exception as error:
            logger.error(f"Error fetching id by uuid: {error}")
        return None

    def get_profile_data(self, uuid: str) -> Union[ProfileDTO, None]:
        select_query = """
        SELECT uuid, name, company, position, strengths, hobbies, connections, news, get_to_know, summary, picture_url
        FROM profiles
        WHERE uuid = %s;
        """
        try:
            with self.conn.cursor() as cursor:
                cursor.execute(select_query, (uuid,))
                row = cursor.fetchone()
                if row:
                    logger.info(f"Got {row[0]} from database")
                    uuid = UUID(row[0])
                    name = row[1]
                    company = row[2]
                    position = row[3]
                    summary = row[9] if row[9] else None
                    picture_url = AnyUrl(row[10]) if AnyUrl(row[10]) else None
                    strengths = [Strength.from_dict(item) for item in row[4]]
                    hobbies = json.loads(row[5]) if isinstance(row[5], str) else row[5]
                    connections = [Connection.from_dict(item) for item in row[6]]
                    news = [self.deserialize_news(item) for item in row[7]]
                    get_to_know = {
                        k: [Phrase.from_dict(p) for p in v] for k, v in row[8].items()
                    }
                    profile_data = (
                        uuid,
                        name,
                        company,
                        position,
                        summary,
                        picture_url,
                        get_to_know,
                        news,
                        connections,
                        strengths,
                        hobbies,
                    )
                    return ProfileDTO.from_tuple(profile_data)
                else:
                    logger.error(f"Error with getting profile data for {uuid}")
                    traceback.print_exc()
        except Exception as error:
            logger.error(f"Error fetching profile data by uuid: {error}")
            traceback.print_exception(error)
        return None

    def get_hobbies_by_email(self, email: str) -> list:
        if not email:
            return None
        select_query = """
        SELECT h.hobby_name, h.icon_url
        FROM profiles
        JOIN persons on persons.uuid = profiles.uuid
        JOIN LATERAL jsonb_array_elements_text(profiles.hobbies) AS hobby_uuid ON TRUE
        JOIN hobbies h ON hobby_uuid.value = h.uuid
        WHERE persons.email = %s;
        """
        try:
            with self.conn.cursor() as cursor:
                cursor.execute(select_query, (email,))
                rows = cursor.fetchall()
                if rows:
                    logger.info(f"Got {len(rows)} hobbies from database")
                    hobbies = [
                        Hobby(hobby_name=row[0], icon_url=row[1]) for row in rows
                    ]
                    return hobbies
                else:
                    logger.info(f"Could not find hobbies for {email}")
                    return None
        except Exception as error:
            logger.error(f"Error fetching hobbies by email: {error}")
            traceback.print_exc()
            return None

    def get_connections_by_email(self, email: str) -> list:
        if not email:
            return None
        select_query = """
        SELECT connections  FROM profiles
        JOIN persons on persons.uuid = profiles.uuid
        WHERE persons.email = %s;
        """
        try:
            with self.conn.cursor() as cursor:
                cursor.execute(select_query, (email,))
                row = cursor.fetchone()
                if row:
                    logger.info(f"Got connections from database: {row[0]}")
                    connections = []
                    for connection_object in row[0]:
                        connections.append(Connection.from_dict(connection_object))
                    return connections
                else:
                    logger.info(f"Could not find connection for {email}")
                    return None
        except Exception as error:
            logger.error(f"Error fetching connections by email: {error}")
            traceback.print_exc()
            return None

    def get_news_data_by_email(self, email: str) -> list:
        if not email:
            return None
        select_query = """
        SELECT news FROM profiles
        JOIN persons on persons.uuid = profiles.uuid
        WHERE persons.email = %s;
        """
        try:
            with self.conn.cursor() as cursor:
                cursor.execute(select_query, (email,))
                row = cursor.fetchone()
                if row:
                    logger.info(f"Got news articles from database: {row[0]}")
                    news_results = []
                    for news_object in row[0]:
                        news_results.append(NewsData.from_dict(news_object))
                    return news_results
                else:
                    logger.info(f"Could not find news for {email}")
                    return None
        except Exception as error:
            logger.error(f"Error fetching news by email: {error}")
            traceback.print_exc()
            return None
        

    def update_hobbies_by_email(self, email: str, hobbies: list[str]):
        update_query = """
        UPDATE profiles
        SET hobbies = %s
        FROM persons
        WHERE profiles.uuid = persons.uuid AND persons.email = %s;
        """
        try:
            with self.conn.cursor() as cursor:
                cursor.execute(update_query, (json.dumps(hobbies), email))
                self.conn.commit()
                logger.info(f"Updated hobbies for {email}")
        except psycopg2.Error as error:
            raise Exception(f"Error updating hobbies, because: {error.pgerror}")
        
        
    def update_connections_by_email(self, email: str, connections: list[Connection]):
        update_query = """
        UPDATE profiles
        SET connections = %s
        FROM persons
        WHERE profiles.uuid = persons.uuid AND persons.email = %s;
        """
        try:
            with self.conn.cursor() as cursor:
                cursor.execute(
                    update_query,
                    (
                        json.dumps([con.to_dict() for con in connections]),
                        email,
                    ),
                )
                self.conn.commit()
                logger.info(f"Updated connections for {email}")
        except psycopg2.Error as error:
            raise Exception(f"Error updating connections, because: {error.pgerror}")
        
        
    def update_news_by_email(self, email: str, news: list[NewsData]):
        update_query = """
        UPDATE profiles
        SET news = %s
        FROM persons
        WHERE profiles.uuid = persons.uuid AND persons.email = %s;
        """
        try:
            with self.conn.cursor() as cursor:
                cursor.execute(update_query, (json.dumps(news), email))
                self.conn.commit()
                logger.info(f"Updated news for {email}")
        except psycopg2.Error as error:
            raise Exception(f"Error updating news, because: {error.pgerror}")

    def update(self, profile: ProfileDTO):
        update_query = """
        UPDATE profiles
        SET name = %s, company = %s, position = %s, strengths = %s, hobbies = %s, connections = %s, news = %s, get_to_know = %s, summary = %s, picture_url = %s
        WHERE uuid = %s;
        """
        profile_dict = profile.to_dict()
        profile_data = (
            profile_dict["name"],
            profile_dict["company"],
            profile_dict["position"],
            json.dumps(
                [
                    s if isinstance(s, dict) else s.to_dict()
                    for s in profile_dict["strengths"]
                ]
            ),
            json.dumps(profile_dict["hobbies"]),
            json.dumps(
                [
                    c if isinstance(c, dict) else c.to_dict()
                    for c in profile_dict["connections"]
                ]
            ),
            json.dumps([self.serialize_news(n) for n in profile_dict["news"]]),
            json.dumps(
                {
                    k: [p if isinstance(p, dict) else p.to_dict() for p in v]
                    for k, v in profile_dict["get_to_know"].items()
                }
            ),
            profile_dict["summary"],
            str(profile_dict["picture_url"]) if profile_dict["picture_url"] else None,
            str(profile_dict["uuid"]),
        )

        logger.info(f"Persisting profile data {profile_data}")
        try:
            with self.conn.cursor() as cursor:
                cursor.execute(update_query, profile_data)
                self.conn.commit()
                logger.info(f"Updated profile with uuid: {profile.uuid}")
        except psycopg2.Error as error:
            raise Exception(f"Error updating profile, because: {error.pgerror}")

    def save_profile(self, profile: ProfileDTO):
        self.create_table_if_not_exists()
        logger.debug(f"About to save profile: {profile}")
        if self.exists(str(profile.uuid)):
            self.update(profile)
        else:
            self.insert_profile(profile)

    def get_profiles_from_list(self, uuids: list, search: Optional[str] = None) -> list:
        """
        Retrieve profiles from a list of UUIDs with optional search on profile names.

        :param uuids: List of profile UUIDs.
        :param search: Optional partial text to search profile names.
        :return: List of ProfileDTO objects.
        """
        try:
            logger.debug(
                f"About to get profiles from list: {uuids} with search: {search}"
            )
            with self.conn.cursor() as cursor:
                if search:
                    select_query = """
                    SELECT uuid, name, company, position, strengths, hobbies, connections, news, get_to_know, summary, picture_url
                    FROM profiles
                    WHERE uuid = ANY(%s) AND name ILIKE %s;
                    """
                    search_pattern = f"%{search}%"
                    cursor.execute(select_query, (uuids, search_pattern))
                else:
                    select_query = """
                    SELECT uuid, name, company, position, strengths, hobbies, connections, news, get_to_know, summary, picture_url
                    FROM profiles
                    WHERE uuid = ANY(%s);
                    """
                    cursor.execute(select_query, (uuids,))

                rows = cursor.fetchall()
                logger.info(f"Got {len(rows)} profiles from database")
                profiles = []

                for row in rows:
                    uuid = UUID(row[0])
                    logger.debug(f"UUID: {uuid}")

                    name = row[1] if row[1] else ""
                    if name == "":
                        logger.error(f"Name is empty for {uuid}")
                    logger.debug(f"Name: {name}")

                    company = row[2] if row[2] else ""
                    if company == "":
                        logger.error(f"Company is empty for {uuid}")
                    logger.debug(f"Company: {company}")

                    position = row[3] if row[3] else ""
                    if position == "":
                        logger.error(f"Position is empty for {uuid}")
                    logger.debug(f"Position: {position}")

                    summary = row[9] if row[9] else None
                    logger.debug(f"Summary: {summary}")

                    # Ensure strengths is a list of Strength objects
                    strengths = (
                        [Strength.from_dict(item) for item in json.loads(row[4])]
                        if isinstance(row[4], str)
                        else row[4]
                    )
                    logger.debug(f"Strengths: {strengths}")

                    # Ensure hobbies is a list of UUIDs
                    hobbies = (
                        [UUID(hobby) for hobby in json.loads(row[5])]
                        if isinstance(row[5], str)
                        else row[5]
                    )
                    logger.debug(f"Hobbies: {hobbies}")

                    # Ensure connections is a list of Connection objects
                    connections = (
                        [Connection.from_dict(item) for item in json.loads(row[6])]
                        if isinstance(row[6], str)
                        else row[6]
                    )
                    logger.debug(f"Connections: {connections}")

                    # Ensure news is a list of NewsData objects
                    news = (
                        [NewsData.from_dict(item) for item in json.loads(row[7])]
                        if isinstance(row[7], str)
                        else row[7]
                    )
                    logger.debug(f"News: {news}")

                    # Ensure get_to_know is a dictionary with lists of Phrase objects
                    get_to_know = (
                        {
                            k: [Phrase.from_dict(p) for p in v]
                            for k, v in json.loads(row[8]).items()
                        }
                        if isinstance(row[8], str)
                        else row[8]
                    )
                    logger.debug(f"Get to know: {get_to_know}")

                    # Ensure company field is present

                    # Ensure picture_url is a valid URL or None
                    picture_url = AnyUrl(row[10]) if AnyUrl(row[10]) else None
                    if picture_url == "":
                        picture_url = None

                    logger.info(f"About to create ProfileDTO from tuple: {row}")

                    profile_data = (
                        uuid,  # uuid
                        name,  # name
                        company,  # company
                        position,  # position
                        summary,  # summary
                        picture_url,  # picture_url
                        get_to_know,
                        news,
                        connections,
                        strengths,
                        hobbies,
                    )
                    profiles.append(ProfileDTO.from_tuple(profile_data))
                return profiles
        except Exception as error:
            logger.error(f"Error fetching profiles by uuids: {error}")
            return []

    def get_profile_picture(self, uuid: str) -> Optional[str]:
        select_query = """
        SELECT picture_url
        FROM profiles
        WHERE uuid = %s;
        """
        try:
            with self.conn.cursor() as cursor:
                cursor.execute(select_query, (uuid,))
                row = cursor.fetchone()
                if row:
                    logger.info(f"Got {row} from database")
                    return row[0]
                else:
                    logger.error(f"Error with getting profile picture for {uuid}")
                    return None
        except Exception as error:
            logger.error(f"Error fetching profile pictures by uuid: {error}")
            traceback.print_exc()
            return None

    def serialize_news(self, news: Union[NewsData, dict]) -> dict:
        if isinstance(news, dict):
            return news
        news_dict = news.to_dict()
        news_dict["date"] = news_dict["date"].isoformat()  # Convert date to string
        return news_dict

    def deserialize_news(self, news: dict) -> NewsData:
        news["date"] = date.fromisoformat(news["date"])  # Convert string back to date
        return NewsData.from_dict(news)

    @staticmethod
    def json_serializer(obj):
        """JSON serializer for objects not serializable by default json code"""
        if isinstance(obj, (datetime, date)):
            return obj.isoformat()
        if isinstance(obj, AnyUrl):
            return str(obj)
        raise TypeError(f"Type {type(obj)} not serializable")<|MERGE_RESOLUTION|>--- conflicted
+++ resolved
@@ -12,11 +12,8 @@
     Connection,
     NewsData,
     Phrase,
-<<<<<<< HEAD
-    Hobby
-=======
+    Hobby,
     UUID,
->>>>>>> ca0b0b3b
 )
 from loguru import logger
 
