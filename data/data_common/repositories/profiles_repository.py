import json
import traceback
from datetime import date, datetime
from typing import Union, Optional

import psycopg2
from pydantic import AnyUrl

from data.data_common.data_transfer_objects.profile_dto import (
    ProfileDTO,
    Strength,
    Connection,
    Phrase,
    Hobby,
    UUID,
)
from loguru import logger


class ProfilesRepository:
    def __init__(self, conn):
        self.conn = conn
        self.create_table_if_not_exists()

    def __del__(self):
        if self.conn:
            self.conn.close()

    def create_table_if_not_exists(self):
        create_table_query = """
        CREATE TABLE IF NOT EXISTS profiles (
            id SERIAL PRIMARY KEY,
            uuid VARCHAR UNIQUE NOT NULL,
            name VARCHAR,
            company VARCHAR,
            position VARCHAR,
            strengths JSONB,
            hobbies JSONB,
            connections JSONB,
            get_to_know JSONB,
            summary TEXT,
            picture_url VARCHAR
        );
        """
        try:
            with self.conn.cursor() as cursor:
                cursor.execute(create_table_query)
                self.conn.commit()
        except Exception as error:
            logger.error(f"Error creating table: {error}")
            traceback.print_exc()

    def save_profile(self, profile: ProfileDTO):
        self.create_table_if_not_exists()
        logger.debug(f"About to save profile: {profile}")
        if self.exists(str(profile.uuid)):
            self._update(profile)
        else:
            self._insert(profile)

    def exists(self, uuid: str) -> bool:
        logger.info(f"About to check if uuid exists: {uuid}")
        exists_query = "SELECT 1 FROM profiles WHERE uuid = %s;"
        try:
            with self.conn.cursor() as cursor:
                cursor.execute(exists_query, (uuid,))
                result = cursor.fetchone() is not None
                logger.info(f"{uuid} existence in database: {result}")
                return result
        except psycopg2.Error as error:
            logger.error(f"Error checking existence of uuid {uuid}: {error}")
            return False
        except Exception as e:
            logger.error(f"Unexpected error: {e}")
            return False

    def get_profile_id(self, uuid):
        select_query = "SELECT id FROM profiles WHERE uuid = %s;"
        try:
            with self.conn.cursor() as cursor:
                cursor.execute(select_query, (uuid,))
                row = cursor.fetchone()
                if row:
                    logger.info(f"Got {row[0]} from database")
                    return row[0]
                else:
                    logger.error(f"Error with getting profile id for {uuid}")
        except Exception as error:
            logger.error(f"Error fetching id by uuid: {error}")
        return None

    def get_profile_data(self, uuid: str) -> Union[ProfileDTO, None]:
        select_query = """
        SELECT uuid, name, company, position, strengths, hobbies, connections, get_to_know, summary, picture_url
        FROM profiles
        WHERE uuid = %s;
        """
        try:
            with self.conn.cursor() as cursor:
                cursor.execute(select_query, (uuid,))
                row = cursor.fetchone()
                if row:
                    logger.info(f"Got {row[0]} from database")
                    uuid = UUID(row[0])
                    name = row[1]
                    company = row[2]
                    position = row[3]
                    summary = row[8] if row[8] else None
                    picture_url = AnyUrl(row[9]) if AnyUrl(row[9]) else None
                    strengths = [Strength.from_dict(item) for item in row[4]]
                    hobbies = json.loads(row[5]) if isinstance(row[5], str) else row[5]
                    connections = [Connection.from_dict(item) for item in row[6]]
                    get_to_know = {
                        k: [Phrase.from_dict(p) for p in v] for k, v in row[7].items()
                    }
                    profile_data = (
                        uuid,
                        name,
                        company,
                        position,
                        summary,
                        picture_url,
                        get_to_know,
                        connections,
                        strengths,
                        hobbies,
                    )
                    return ProfileDTO.from_tuple(profile_data)
                else:
                    logger.error(f"Error with getting profile data for {uuid}")
                    traceback.print_exc()
        except Exception as error:
            logger.error(f"Error fetching profile data by uuid: {error}")
            traceback.print_exception(error)
        return None

    def get_hobbies_by_email(self, email: str) -> list:
        if not email:
            return None
        select_query = """
        SELECT h.hobby_name, h.icon_url
        FROM profiles
        JOIN persons on persons.uuid = profiles.uuid
        JOIN LATERAL jsonb_array_elements_text(profiles.hobbies) AS hobby_uuid ON TRUE
        JOIN hobbies h ON hobby_uuid.value = h.uuid
        WHERE persons.email = %s;
        """
        try:
            with self.conn.cursor() as cursor:
                cursor.execute(select_query, (email,))
                rows = cursor.fetchall()
                if rows:
                    logger.info(f"Got {len(rows)} hobbies from database")
                    hobbies = [
                        Hobby(hobby_name=row[0], icon_url=row[1]) for row in rows
                    ]
                    return hobbies
                else:
                    logger.info(f"Could not find hobbies for {email}")
                    return None
        except Exception as error:
            logger.error(f"Error fetching hobbies by email: {error}")
            traceback.print_exc()
            return None

    def get_connections_by_email(self, email: str) -> list:
        if not email:
            return None
        select_query = """
        SELECT connections  FROM profiles
        JOIN persons on persons.uuid = profiles.uuid
        WHERE persons.email = %s;
        """
        try:
            with self.conn.cursor() as cursor:
                cursor.execute(select_query, (email,))
                row = cursor.fetchone()
                if row:
                    logger.info(f"Got connections from database: {row[0]}")
                    connections = []
                    for connection_object in row[0]:
                        connections.append(Connection.from_dict(connection_object))
                    return connections
                else:
                    logger.info(f"Could not find connection for {email}")
                    return None
        except Exception as error:
            logger.error(f"Error fetching connections by email: {error}")
            traceback.print_exc()
            return None

<<<<<<< HEAD
    def get_profile_picture(self, uuid: str) -> Optional[str]:
        select_query = """
        SELECT picture_url
        FROM profiles
        WHERE uuid = %s;
        """
        try:
            with self.conn.cursor() as cursor:
                cursor.execute(select_query, (uuid,))
                row = cursor.fetchone()
                if row:
                    logger.info(f"Got {row} from database")
                    return row[0]
=======
    def get_news_data_by_email(self, email: str) -> list:
        if not email:
            return None
        select_query = """
        SELECT news FROM profiles
        JOIN persons on persons.uuid = profiles.uuid
        WHERE persons.email = %s;
        """
        try:
            with self.conn.cursor() as cursor:
                cursor.execute(select_query, (email,))
                row = cursor.fetchone()
                if row:
                    logger.info(f"Got news articles from database: {row[0]}")
                    news_results = []
                    for news_object in row[0]:
                        news_results.append(NewsData.from_dict(news_object))
                    return news_results
>>>>>>> 98d6478f
                else:
                    logger.error(f"Error with getting profile picture for {uuid}")
                    return None
        except Exception as error:
            logger.error(f"Error fetching profile pictures by uuid: {error}")
            traceback.print_exc()
            return None
        

    def update_hobbies_by_email(self, email: str, hobbies: list[str]):
        update_query = """
        UPDATE profiles
        SET hobbies = %s
        FROM persons
        WHERE profiles.uuid = persons.uuid AND persons.email = %s;
        """
        try:
            with self.conn.cursor() as cursor:
                cursor.execute(update_query, (json.dumps(hobbies), email))
                self.conn.commit()
                logger.info(f"Updated hobbies for {email}")
        except psycopg2.Error as error:
            raise Exception(f"Error updating hobbies, because: {error.pgerror}")
        
        
    def update_connections_by_email(self, email: str, connections: list[Connection]):
        update_query = """
        UPDATE profiles
        SET connections = %s
        FROM persons
        WHERE profiles.uuid = persons.uuid AND persons.email = %s;
        """
        try:
            with self.conn.cursor() as cursor:
                cursor.execute(
                    update_query,
                    (
                        json.dumps([con.to_dict() for con in connections]),
                        email,
                    ),
                )
                self.conn.commit()
                logger.info(f"Updated connections for {email}")
        except psycopg2.Error as error:
            raise Exception(f"Error updating connections, because: {error.pgerror}")
        
        
    def update_news_by_email(self, email: str, news: list[NewsData]):
        update_query = """
        UPDATE profiles
        SET news = %s
        FROM persons
        WHERE profiles.uuid = persons.uuid AND persons.email = %s;
        """
        try:
            with self.conn.cursor() as cursor:
                cursor.execute(update_query, (json.dumps(news), email))
                self.conn.commit()
                logger.info(f"Updated news for {email}")
        except psycopg2.Error as error:
            raise Exception(f"Error updating news, because: {error.pgerror}")

    @staticmethod
    def json_serializer(obj):
        """JSON serializer for objects not serializable by default json code"""
        if isinstance(obj, (datetime, date)):
            return obj.isoformat()
        if isinstance(obj, AnyUrl):
            return str(obj)
        raise TypeError(f"Type {type(obj)} not serializable")

    def _insert(self, profile: ProfileDTO) -> Union[str, None]:
        insert_query = """
            INSERT INTO profiles (uuid, name, company, position, strengths, hobbies, connections, get_to_know, summary, picture_url)
            VALUES (%s, %s, %s, %s, %s, %s, %s, %s, %s, %s)
            RETURNING id;
            """
        profile_details = "\n".join([f"{k}: {v}" for k, v in profile.__dict__.items()])
        logger.info(f"About to insert profile: {profile_details}")

        profile_dict = profile.to_dict()
        profile_data = (
            str(profile_dict["uuid"]),
            profile_dict["name"],
            profile_dict["company"],
            profile_dict["position"],
            json.dumps(
                [
                    s if isinstance(s, dict) else s.to_dict()
                    for s in profile_dict["strengths"]
                ]
            ),
            json.dumps(profile_dict["hobbies"]),
            json.dumps(
                [
                    c if isinstance(c, dict) else c.to_dict()
                    for c in profile_dict["connections"]
                ]
            ),
            json.dumps(
                {
                    k: [p if isinstance(p, dict) else p.to_dict() for p in v]
                    for k, v in profile_dict["get_to_know"].items()
                }
            ),
            profile_dict["summary"],
            str(profile_dict["picture_url"]) if profile_dict["picture_url"] else None,
        )

        try:
            with self.conn.cursor() as cursor:
                cursor.execute(insert_query, profile_data)
                self.conn.commit()
                profile_id = cursor.fetchone()[0]
                logger.info(f"Inserted profile to database. profile id: {profile_id}")
                return profile_id
        except psycopg2.Error as error:
            raise Exception(f"Error inserting profile, because: {error.pgerror}")

    def _update(self, profile: ProfileDTO):
        update_query = """
        UPDATE profiles
        SET name = %s, company = %s, position = %s, strengths = %s, hobbies = %s, connections = %s, get_to_know = %s, summary = %s, picture_url = %s
        WHERE uuid = %s;
        """
        profile_dict = profile.to_dict()
        profile_data = (
            profile_dict["name"],
            profile_dict["company"],
            profile_dict["position"],
            json.dumps(
                [
                    s if isinstance(s, dict) else s.to_dict()
                    for s in profile_dict["strengths"]
                ]
            ),
            json.dumps(profile_dict["hobbies"]),
            json.dumps(
                [
                    c if isinstance(c, dict) else c.to_dict()
                    for c in profile_dict["connections"]
                ]
            ),
            json.dumps(
                {
                    k: [p if isinstance(p, dict) else p.to_dict() for p in v]
                    for k, v in profile_dict["get_to_know"].items()
                }
            ),
            profile_dict["summary"],
            str(profile_dict["picture_url"]) if profile_dict["picture_url"] else None,
            str(profile_dict["uuid"]),
        )

        logger.info(f"Persisting profile data {profile_data}")
        try:
            with self.conn.cursor() as cursor:
                cursor.execute(update_query, profile_data)
                self.conn.commit()
                logger.info(f"Updated profile with uuid: {profile.uuid}")
        except psycopg2.Error as error:
            raise Exception(f"Error updating profile, because: {error.pgerror}")<|MERGE_RESOLUTION|>--- conflicted
+++ resolved
@@ -189,7 +189,6 @@
             traceback.print_exc()
             return None
 
-<<<<<<< HEAD
     def get_profile_picture(self, uuid: str) -> Optional[str]:
         select_query = """
         SELECT picture_url
@@ -203,26 +202,6 @@
                 if row:
                     logger.info(f"Got {row} from database")
                     return row[0]
-=======
-    def get_news_data_by_email(self, email: str) -> list:
-        if not email:
-            return None
-        select_query = """
-        SELECT news FROM profiles
-        JOIN persons on persons.uuid = profiles.uuid
-        WHERE persons.email = %s;
-        """
-        try:
-            with self.conn.cursor() as cursor:
-                cursor.execute(select_query, (email,))
-                row = cursor.fetchone()
-                if row:
-                    logger.info(f"Got news articles from database: {row[0]}")
-                    news_results = []
-                    for news_object in row[0]:
-                        news_results.append(NewsData.from_dict(news_object))
-                    return news_results
->>>>>>> 98d6478f
                 else:
                     logger.error(f"Error with getting profile picture for {uuid}")
                     return None
@@ -230,7 +209,6 @@
             logger.error(f"Error fetching profile pictures by uuid: {error}")
             traceback.print_exc()
             return None
-        
 
     def update_hobbies_by_email(self, email: str, hobbies: list[str]):
         update_query = """
@@ -246,8 +224,7 @@
                 logger.info(f"Updated hobbies for {email}")
         except psycopg2.Error as error:
             raise Exception(f"Error updating hobbies, because: {error.pgerror}")
-        
-        
+
     def update_connections_by_email(self, email: str, connections: list[Connection]):
         update_query = """
         UPDATE profiles
@@ -268,38 +245,13 @@
                 logger.info(f"Updated connections for {email}")
         except psycopg2.Error as error:
             raise Exception(f"Error updating connections, because: {error.pgerror}")
-        
-        
-    def update_news_by_email(self, email: str, news: list[NewsData]):
-        update_query = """
-        UPDATE profiles
-        SET news = %s
-        FROM persons
-        WHERE profiles.uuid = persons.uuid AND persons.email = %s;
-        """
-        try:
-            with self.conn.cursor() as cursor:
-                cursor.execute(update_query, (json.dumps(news), email))
-                self.conn.commit()
-                logger.info(f"Updated news for {email}")
-        except psycopg2.Error as error:
-            raise Exception(f"Error updating news, because: {error.pgerror}")
-
-    @staticmethod
-    def json_serializer(obj):
-        """JSON serializer for objects not serializable by default json code"""
-        if isinstance(obj, (datetime, date)):
-            return obj.isoformat()
-        if isinstance(obj, AnyUrl):
-            return str(obj)
-        raise TypeError(f"Type {type(obj)} not serializable")
 
     def _insert(self, profile: ProfileDTO) -> Union[str, None]:
         insert_query = """
-            INSERT INTO profiles (uuid, name, company, position, strengths, hobbies, connections, get_to_know, summary, picture_url)
-            VALUES (%s, %s, %s, %s, %s, %s, %s, %s, %s, %s)
-            RETURNING id;
-            """
+                INSERT INTO profiles (uuid, name, company, position, strengths, hobbies, connections, get_to_know, summary, picture_url)
+                VALUES (%s, %s, %s, %s, %s, %s, %s, %s, %s, %s)
+                RETURNING id;
+                """
         profile_details = "\n".join([f"{k}: {v}" for k, v in profile.__dict__.items()])
         logger.info(f"About to insert profile: {profile_details}")
 
