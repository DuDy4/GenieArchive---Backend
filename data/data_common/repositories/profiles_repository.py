import json
import traceback
from typing import Union

import psycopg2

from data.data_common.data_transfer_objects.profile_dto import ProfileDTO
from loguru import logger


class ProfilesRepository:
    def __init__(self, conn):
        self.conn = conn

    def __del__(self):
        if self.conn:
            self.conn.close()

    def create_table_if_not_exists(self):
        create_table_query = """
        CREATE TABLE IF NOT EXISTS profiles (
            id SERIAL PRIMARY KEY,
            uuid VARCHAR UNIQUE NOT NULL,
            name VARCHAR,
            company VARCHAR,
            position VARCHAR,
            challenges JSONB,
            strengths JSONB,
            summary TEXT,
            picture_url VARCHAR
        );
        """
        try:
            with self.conn.cursor() as cursor:
                cursor.execute(create_table_query)
                self.conn.commit()
                logger.info(f"Created profiles table in database")
        except Exception as error:
            logger.error("Error creating table:", error)

    def insert_profile(self, profile: ProfileDTO) -> str | None:
        """
        :param profile: ProfileDTO object with profile data to insert into database
        :return the id of the newly created profile in database:
        """
        insert_query = """
        INSERT INTO profiles (uuid, name, company, position, challenges, strengths, summary, picture_url)
        VALUES (%s, %s, %s, %s, %s, %s, %s, %s)
        RETURNING id;
        """
        logger.info(f"About to insert profile: {profile}")
        profile_data = profile.to_tuple()

        logger.info(f"About to insert profile data: {profile_data}")

        try:
            with self.conn.cursor() as cursor:
                cursor.execute(insert_query, profile_data)
                self.conn.commit()
                profile_id = cursor.fetchone()[0]
                logger.info(f"Inserted profile to database. profile id: {profile_id}")
                return profile_id
        except psycopg2.Error as error:
            raise Exception(f"Error inserting profile, because: {error.pgerror}")

    def exists(self, uuid: str) -> bool:
        logger.info(f"About to check if uuid exists: {uuid}")
        exists_query = "SELECT 1 FROM profiles WHERE uuid = %s;"
        try:
            with self.conn.cursor() as cursor:
                cursor.execute(exists_query, (uuid,))
                result = cursor.fetchone() is not None
                logger.info(f"{uuid} existence in database: {result}")
                return result
        except psycopg2.Error as error:
            logger.error(f"Error checking existence of uuid {uuid}: {error}")
            return False
        except Exception as e:
            logger.error(f"Unexpected error: {e}")
            return False

    def get_profile_id(self, uuid):
        select_query = "SELECT id FROM profiles WHERE uuid = %s;"
        try:
            with self.conn.cursor() as cursor:
                cursor.execute(select_query, (uuid,))
                row = cursor.fetchone()
                if row:
                    logger.info(f"Got {row[0]} from database")
                    return row[0]
                else:
                    logger.error(f"Error with getting profile id for {uuid}")
        except Exception as error:
            logger.error("Error fetching id by uuid:", error)
        return None

    def get_profile_data(self, uuid: str) -> Union[ProfileDTO, None]:
        select_query = """
        SELECT uuid, name, company, position, challenges, strengths, summary, picture_url
        FROM profiles
        WHERE uuid = %s;
        """
        try:
            with self.conn.cursor() as cursor:
                cursor.execute(select_query, (uuid,))
                row = cursor.fetchone()
                if row:
                    logger.info(f"Got {row[0]} from database")
                    return ProfileDTO.from_tuple(row)
                else:
                    logger.error(f"Error with getting profile data for {uuid}")
        except Exception as error:
            logger.error("Error fetching profile data by uuid:", error)
            traceback.print_exception(error)
        return None

    def update(self, profile):
        update_query = """
        UPDATE profiles
        SET name = %s, company = %s, position = %s, challenges = %s, strengths = %s, summary = %s, picture_url = %s
        WHERE uuid = %s;
        """
        profile_data = profile.to_tuple()
<<<<<<< HEAD
        profile_data = profile_data[2:] + (profile_data[0],) 
        logger.info(f"Persisting profile data {profile_data}")
=======
        profile_data = profile_data[1:] + (profile_data[0],)  # move uuid to the end
>>>>>>> ea27e33f
        try:
            with self.conn.cursor() as cursor:
                cursor.execute(update_query, profile_data)
                self.conn.commit()
                logger.info(f"Updated profile with uuid: {profile.uuid}")
        except psycopg2.Error as error:
            raise Exception(f"Error updating profile, because: {error.pgerror}")

    def save_profile(self, profile: ProfileDTO):
        self.create_table_if_not_exists()
        profile.strengths = json.dumps(
            profile.strengths
        )  # convert to json to insert to JSONB
        if self.exists(profile.uuid):
            self.update(profile)
        else:
            self.insert_profile(profile)

    def get_profiles_from_list(self, uuids: list) -> list:
        select_query = """
        SELECT uuid, name, company, position, challenges, strengths, summary, picture_url
        FROM profiles
        WHERE uuid = ANY(%s);
        """
        try:
            with self.conn.cursor() as cursor:
                cursor.execute(select_query, (uuids,))
                rows = cursor.fetchall()
                profiles = [ProfileDTO.from_tuple(row) for row in rows]
                return profiles
        except Exception as error:
            logger.error("Error fetching profiles by uuids:", error)
            return []<|MERGE_RESOLUTION|>--- conflicted
+++ resolved
@@ -121,12 +121,8 @@
         WHERE uuid = %s;
         """
         profile_data = profile.to_tuple()
-<<<<<<< HEAD
-        profile_data = profile_data[2:] + (profile_data[0],) 
+        profile_data = profile_data[1:] + (profile_data[0],)  # move uuid to the end
         logger.info(f"Persisting profile data {profile_data}")
-=======
-        profile_data = profile_data[1:] + (profile_data[0],)  # move uuid to the end
->>>>>>> ea27e33f
         try:
             with self.conn.cursor() as cursor:
                 cursor.execute(update_query, profile_data)
