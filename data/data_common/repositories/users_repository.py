import traceback
import uuid
from typing import Optional, Union, List
from data.data_common.data_transfer_objects.user_dto import UserDTO

import psycopg2
from common.utils.str_utils import get_uuid4

from common.genie_logger import GenieLogger
from data.data_common.utils.postgres_connector import db_connection

logger = GenieLogger()


class UsersRepository:
    def __init__(self):
        self.create_table_if_not_exists()

    def create_table_if_not_exists(self):
        create_table_query = """
            CREATE TABLE IF NOT EXISTS users (
                id SERIAL PRIMARY KEY,
                uuid VARCHAR UNIQUE NOT NULL,
                user_id VARCHAR UNIQUE NOT NULL,
                user_name VARCHAR,
                email VARCHAR,
                tenant_id VARCHAR,
                reminder_subscription BOOLEAN DEFAULT TRUE
            );
            """
        with db_connection() as conn:
            try:
                with conn.cursor() as cursor:
                    cursor.execute(create_table_query)
                    conn.commit()
            except Exception as error:
                logger.error("Error creating table:", error)

    def insert(self, user: UserDTO):
        insert_query = """
            INSERT INTO users (uuid, user_id, user_name, email, tenant_id)
            VALUES (%s, %s, %s, %s, %s)
            """
        if self.exists(user):
            logger.info("User already exists in database")
            return

        with db_connection() as conn:
            if not self.exists(user):
                try:
                    with conn.cursor() as cursor:
                        cursor.execute(
                            insert_query,
                            (
                                user.uuid or get_uuid4(),
                                user.user_id,
                                user.name,
                                user.email,
                                user.tenant_id,
                            ),
                        )
                        conn.commit()
                except psycopg2.Error as error:
                    logger.error("Error getting tenant id:", error)
                    logger.error(f"Specific error message: {error.pgerror}")
                except Exception as error:
                    logger.error("Error inserting user:", error)


    def exists(self, user: UserDTO) -> bool:
        select_query = """
            SELECT uuid, user_id, user_name, email, tenant_id
            FROM users WHERE user_id = %s or email = %s
            """
        with db_connection() as conn:
            with conn.cursor() as cursor:
                cursor.execute(select_query, (user.user_id, user.email))
                return cursor.fetchone() is not None

    def get_user_by_id(self, user_id: str) -> Optional[UserDTO]:
        select_query = """
            SELECT uuid, user_id, user_name, email, tenant_id FROM users WHERE user_id = %s
            """
        with db_connection() as conn:
            with conn.cursor() as cursor:
                cursor.execute(select_query, (user_id,))
                result = cursor.fetchone()
                return UserDTO.from_tuple(result) if result else None

    def get_user_by_email(self, email: str) -> Optional[UserDTO]:
        select_query = """
            SELECT uuid, user_id, user_name, email, tenant_id FROM users WHERE email = %s
            """
        with db_connection() as conn:
            with conn.cursor() as cursor:
                cursor.execute(select_query, (email,))
                result = cursor.fetchone()
                return UserDTO.from_tuple(result) if result else None

    def get_email_by_user_id(self, user_id: str) -> Optional[str]:
        select_query = """
            SELECT email FROM users WHERE user_id = %s
            """
        with db_connection() as conn:
            with conn.cursor() as cursor:
                cursor.execute(select_query, (user_id,))
                result = cursor.fetchone()
                return result[0] if result else None

    def get_user_email_and_name(self, user_id: str) -> Optional[tuple]:
        select_query = """
            SELECT email, user_name FROM users WHERE user_id = %s
            """
        with db_connection() as conn:
            with conn.cursor() as cursor:
                cursor.execute(select_query, (user_id,))
                result = cursor.fetchone()
                return result[0], result[1] if result else None

    def get_all_users(self) -> List[UserDTO]:
        select_query = """
            SELECT uuid, user_id, user_name, email, tenant_id FROM users
            """
        with db_connection() as conn:
            with conn.cursor() as cursor:
                cursor.execute(select_query)
                return [UserDTO.from_tuple(row) for row in cursor.fetchall()]

    def get_email_by_tenant_id(self, tenant_id: str) -> Optional[str]:
        select_query = """
            SELECT email FROM users WHERE tenant_id = %s
            """
        with db_connection() as conn:
            with conn.cursor() as cursor:
                cursor.execute(select_query, (tenant_id,))
                result = cursor.fetchone()
                return result[0] if result else None

<<<<<<< HEAD
    def get_tenant_id_by_user_id(self, user_id: str) -> Optional[str]:
=======
    def get_tenant_id_by_user_id(self, user_id: str) -> str:
>>>>>>> c585e3e3
        select_query = """
            SELECT tenant_id FROM users WHERE user_id = %s
            """
        with db_connection() as conn:
            with conn.cursor() as cursor:
                cursor.execute(select_query, (user_id,))
                result = cursor.fetchone()
                return result[0] if result else None

    def update_reminder_subscription(self, user_id: str, subscription: bool):
        update_query = """
            UPDATE users SET reminder_subscription = %s WHERE user_id = %s
            """
        with db_connection() as conn:
            with conn.cursor() as cursor:
                cursor.execute(update_query, (subscription, user_id))
                conn.commit()

<|MERGE_RESOLUTION|>--- conflicted
+++ resolved
@@ -136,11 +136,7 @@
                 result = cursor.fetchone()
                 return result[0] if result else None
 
-<<<<<<< HEAD
-    def get_tenant_id_by_user_id(self, user_id: str) -> Optional[str]:
-=======
     def get_tenant_id_by_user_id(self, user_id: str) -> str:
->>>>>>> c585e3e3
         select_query = """
             SELECT tenant_id FROM users WHERE user_id = %s
             """
