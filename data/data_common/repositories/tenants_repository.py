import traceback
import uuid
from typing import Optional, Union, List

import psycopg2
from common.utils.str_utils import get_uuid4

from common.genie_logger import GenieLogger

logger = GenieLogger()


class TenantsRepository:
    def __init__(self, conn):
        self.conn = conn
        # self.cursor = conn.cursor()
        self.create_table_if_not_exists()

    def __del__(self):
        if self.conn:
            self.conn.close()

    def create_table_if_not_exists(self):
        create_table_query = """
        CREATE TABLE IF NOT EXISTS tenants (
            id SERIAL PRIMARY KEY,
            uuid VARCHAR UNIQUE NOT NULL,
            tenant_id VARCHAR,
            user_name VARCHAR,
            email VARCHAR,
            salesforce_client_url VARCHAR,
            salesforce_refresh_token VARCHAR,
            salesforce_access_token VARCHAR,
            user_id VARCHAR
        );
        """
        try:
            with self.conn.cursor() as cursor:
                cursor.execute(create_table_query)
                self.conn.commit()
        except Exception as error:
            logger.error("Error creating table:", error)
            # self.conn.rollback()

    def insert(self, tenant: dict):
        insert_query = """
<<<<<<< HEAD
        INSERT INTO tenants (uuid, tenant_id, user_name, email)
        VALUES (%s, %s, %s, %s)
=======
        INSERT INTO tenants (uuid, tenant_id, user_name, email, salesforce_client_url, salesforce_refresh_token, salesforce_access_token, user_id)

        VALUES (%s, %s, %s, %s, %s, %s, %s, %s)
>>>>>>> 1d9b23b9
        """
        if self.exists(tenant.get("tenantId"), tenant.get("name")):
            logger.info("User already exists in database")
            return

        uuid = get_uuid4()

        try:
            with self.conn.cursor() as cursor:
                cursor.execute(
                    insert_query,
                    (
                        tenant.get("uuid", uuid),
                        tenant.get("tenantId"),
                        tenant.get("name"),
                        tenant.get("email"),
<<<<<<< HEAD
=======
                        tenant.get("salesforce_client_url"),
                        tenant.get("salesforce_refresh_token"),
                        tenant.get("salesforce_access_token"),
                        tenant.get("user_id")
>>>>>>> 1d9b23b9
                    ),
                )
                self.conn.commit()
                return uuid
        except Exception as error:
            logger.error("Error inserting tenant:", error)
            logger.error(traceback.format_exc())

    def exists(self, tenant_id: str, secondary_identifier: str):
        exists_query = """
        SELECT uuid FROM tenants WHERE tenant_id = %s
        """
        if "https://" in secondary_identifier:
            exists_query += " And salesforce_client_url = %s"
        else:
            exists_query += " And user_name = %s"
        try:
            with self.conn.cursor() as cursor:
                cursor.execute(exists_query, (tenant_id, secondary_identifier))
                result = cursor.fetchone()
                return result[0] if result else None
        except Exception as error:
            logger.error("Error checking if tenant exists:", error)
            logger.error(traceback.format_exc())

<<<<<<< HEAD
=======
    def email_exists(self, email: str):
        exists_query = """
        SELECT uuid FROM tenants WHERE email = %s
        """
        try:
            with self.conn.cursor() as cursor:
                cursor.execute(exists_query, (email))
                result = cursor.fetchone()
                return result[0] if result else None
        except Exception as error:
            logger.error("Error checking if tenant exists:", error)
            logger.error(traceback.format_exc())

    def tenant_id_exists(self, tenant_id: str):
        exists_query = """
        SELECT uuid FROM tenants WHERE tenant_id = %s
        """
        try:
            with self.conn.cursor() as cursor:
                cursor.execute(exists_query, (tenant_id))
                result = cursor.fetchone()
                return result[0] if result else None
        except Exception as error:
            logger.error("Error checking if tenant exists:", error)
            logger.error(traceback.format_exc())

    def update_salesforce_credentials(self, tenant_id: str, salesforce_credentials: dict):
        update_query = """
        UPDATE tenants SET salesforce_client_url = %s, salesforce_refresh_token = %s, salesforce_access_token = %s
        WHERE tenant_id = %s
        """
        try:
            with self.conn.cursor() as cursor:
                logger.debug(f"Updating tenant credentials: {salesforce_credentials}")
                cursor.execute(
                    update_query,
                    (
                        salesforce_credentials.get("client_url"),
                        salesforce_credentials.get("refresh_token"),
                        salesforce_credentials.get("access_token"),
                        tenant_id,
                    ),
                )
                logger.debug(f"about to commit the update")
                self.conn.commit()
        except Exception as error:
            logger.error("Error updating tenant credentials:", error)
            logger.error(traceback.format_exc())

    def get_salesforce_credentials(self, tenant_id: str) -> Optional[dict]:
        select_query = """
        SELECT salesforce_client_url, salesforce_refresh_token, salesforce_access_token
        FROM tenants
        WHERE tenant_id = %s
        """
        try:
            with self.conn.cursor() as cursor:
                cursor.execute(select_query, (tenant_id,))
                result = cursor.fetchone()
                if result[2] is not None:
                    return {"salesforce_access_token": result[2]}
        except Exception as error:
            logger.error("Error getting tenant credentials:", error)
            logger.error(traceback.format_exc())
        return None

    def has_salesforce_credentials(self, tenant_id: str) -> bool:
        select_query = """
        SELECT salesforce_client_url, salesforce_refresh_token, salesforce_access_token
        FROM tenants
        WHERE tenant_id = %s
        """
        try:
            with self.conn.cursor() as cursor:
                cursor.execute(select_query, (tenant_id,))
                result = cursor.fetchone()
                logger.debug(f"Result of existence check: {result}")
                return result[0] is not None
        except Exception as error:
            logger.error("Error getting tenant credentials:", error)
            logger.error(traceback.format_exc())
        return False

    def get_refresh_token(self, tenant_id: str):
        select_query = """SELECT salesforce_refresh_token FROM tenants WHERE tenant_id = %s"""
        try:
            logger.debug(f"Getting refresh token for tenant: {tenant_id}")
            with self.conn.cursor() as cursor:
                cursor.execute(select_query, (tenant_id,))
                result = cursor.fetchone()
                logger.info(f"Result of refresh token query: {result}")
                if result is not None:
                    return result[0]
                else:
                    return None
        except psycopg2.Error as error:
            logger.error("Error getting refresh token:", error)
            logger.error(f"Specific error message: {error.pgerror}")

    def get_refresh_token_by_access_token(self, access_token):
        select_query = """SELECT salesforce_refresh_token FROM tenants WHERE salesforce_access_token = %s"""
        try:
            logger.debug(f"Getting refresh token for tenant: {access_token}")
            with self.conn.cursor() as cursor:
                cursor.execute(select_query, (access_token,))
                result = cursor.fetchone()
                logger.info(f"Result of refresh token query: {result}")
                if result is not None:
                    return result[0]
                else:
                    return None
        except psycopg2.Error as error:
            logger.error("Error getting refresh token:", error)
            logger.error(f"Specific error message: {error.pgerror}")

>>>>>>> 1d9b23b9
    def get_tenant_id_by_email(self, email):
        select_query = """SELECT tenant_id FROM tenants WHERE email = %s"""
        try:
            logger.debug(f"Getting tenant_id for email: {email}")
            with self.conn.cursor() as cursor:
                cursor.execute(select_query, (email,))
                result = cursor.fetchone()
                logger.info(f"Result of tenant id query: {result}")
                if len(result) > 1:
                    logger.error("More than one tenant found for email")
                    return result[0]
                if result is not None:
                    return result[0]
                else:
                    return None
        except psycopg2.Error as error:
            logger.error("Error getting tenant id:", error)
            logger.error(f"Specific error message: {error.pgerror}")

    def get_tenant_email(self, tenant_id):
        select_query = """
        SELECT email FROM tenants WHERE tenant_id = %s;
        """
        try:
            with self.conn.cursor() as cursor:
                cursor.execute(select_query, (tenant_id,))
                result = cursor.fetchone()
                logger.debug(f"Result of email query: {result}")
                return result[0] if result else None
        except Exception as error:
            logger.error("Error getting tenant email:", error)
            logger.error(traceback.format_exc())
            return None

    def update_tenant_id(self, old_tenant_id, new_tenant_id):
        update_query = """
        UPDATE tenants SET tenant_id = %s WHERE tenant_id = %s
        """
        try:
            with self.conn.cursor() as cursor:
                cursor.execute(update_query, (new_tenant_id, old_tenant_id))
                self.conn.commit()
                logger.info(f"Updated tenant id from {old_tenant_id} to {new_tenant_id}")
        except Exception as error:
            logger.error("Error updating tenant id:", error)
            logger.error(traceback.format_exc())<|MERGE_RESOLUTION|>--- conflicted
+++ resolved
@@ -44,14 +44,9 @@
 
     def insert(self, tenant: dict):
         insert_query = """
-<<<<<<< HEAD
-        INSERT INTO tenants (uuid, tenant_id, user_name, email)
-        VALUES (%s, %s, %s, %s)
-=======
         INSERT INTO tenants (uuid, tenant_id, user_name, email, salesforce_client_url, salesforce_refresh_token, salesforce_access_token, user_id)
 
         VALUES (%s, %s, %s, %s, %s, %s, %s, %s)
->>>>>>> 1d9b23b9
         """
         if self.exists(tenant.get("tenantId"), tenant.get("name")):
             logger.info("User already exists in database")
@@ -68,13 +63,10 @@
                         tenant.get("tenantId"),
                         tenant.get("name"),
                         tenant.get("email"),
-<<<<<<< HEAD
-=======
                         tenant.get("salesforce_client_url"),
                         tenant.get("salesforce_refresh_token"),
                         tenant.get("salesforce_access_token"),
-                        tenant.get("user_id")
->>>>>>> 1d9b23b9
+                        tenant.get("user_id"),
                     ),
                 )
                 self.conn.commit()
@@ -100,8 +92,6 @@
             logger.error("Error checking if tenant exists:", error)
             logger.error(traceback.format_exc())
 
-<<<<<<< HEAD
-=======
     def email_exists(self, email: str):
         exists_query = """
         SELECT uuid FROM tenants WHERE email = %s
@@ -128,96 +118,6 @@
             logger.error("Error checking if tenant exists:", error)
             logger.error(traceback.format_exc())
 
-    def update_salesforce_credentials(self, tenant_id: str, salesforce_credentials: dict):
-        update_query = """
-        UPDATE tenants SET salesforce_client_url = %s, salesforce_refresh_token = %s, salesforce_access_token = %s
-        WHERE tenant_id = %s
-        """
-        try:
-            with self.conn.cursor() as cursor:
-                logger.debug(f"Updating tenant credentials: {salesforce_credentials}")
-                cursor.execute(
-                    update_query,
-                    (
-                        salesforce_credentials.get("client_url"),
-                        salesforce_credentials.get("refresh_token"),
-                        salesforce_credentials.get("access_token"),
-                        tenant_id,
-                    ),
-                )
-                logger.debug(f"about to commit the update")
-                self.conn.commit()
-        except Exception as error:
-            logger.error("Error updating tenant credentials:", error)
-            logger.error(traceback.format_exc())
-
-    def get_salesforce_credentials(self, tenant_id: str) -> Optional[dict]:
-        select_query = """
-        SELECT salesforce_client_url, salesforce_refresh_token, salesforce_access_token
-        FROM tenants
-        WHERE tenant_id = %s
-        """
-        try:
-            with self.conn.cursor() as cursor:
-                cursor.execute(select_query, (tenant_id,))
-                result = cursor.fetchone()
-                if result[2] is not None:
-                    return {"salesforce_access_token": result[2]}
-        except Exception as error:
-            logger.error("Error getting tenant credentials:", error)
-            logger.error(traceback.format_exc())
-        return None
-
-    def has_salesforce_credentials(self, tenant_id: str) -> bool:
-        select_query = """
-        SELECT salesforce_client_url, salesforce_refresh_token, salesforce_access_token
-        FROM tenants
-        WHERE tenant_id = %s
-        """
-        try:
-            with self.conn.cursor() as cursor:
-                cursor.execute(select_query, (tenant_id,))
-                result = cursor.fetchone()
-                logger.debug(f"Result of existence check: {result}")
-                return result[0] is not None
-        except Exception as error:
-            logger.error("Error getting tenant credentials:", error)
-            logger.error(traceback.format_exc())
-        return False
-
-    def get_refresh_token(self, tenant_id: str):
-        select_query = """SELECT salesforce_refresh_token FROM tenants WHERE tenant_id = %s"""
-        try:
-            logger.debug(f"Getting refresh token for tenant: {tenant_id}")
-            with self.conn.cursor() as cursor:
-                cursor.execute(select_query, (tenant_id,))
-                result = cursor.fetchone()
-                logger.info(f"Result of refresh token query: {result}")
-                if result is not None:
-                    return result[0]
-                else:
-                    return None
-        except psycopg2.Error as error:
-            logger.error("Error getting refresh token:", error)
-            logger.error(f"Specific error message: {error.pgerror}")
-
-    def get_refresh_token_by_access_token(self, access_token):
-        select_query = """SELECT salesforce_refresh_token FROM tenants WHERE salesforce_access_token = %s"""
-        try:
-            logger.debug(f"Getting refresh token for tenant: {access_token}")
-            with self.conn.cursor() as cursor:
-                cursor.execute(select_query, (access_token,))
-                result = cursor.fetchone()
-                logger.info(f"Result of refresh token query: {result}")
-                if result is not None:
-                    return result[0]
-                else:
-                    return None
-        except psycopg2.Error as error:
-            logger.error("Error getting refresh token:", error)
-            logger.error(f"Specific error message: {error.pgerror}")
-
->>>>>>> 1d9b23b9
     def get_tenant_id_by_email(self, email):
         select_query = """SELECT tenant_id FROM tenants WHERE email = %s"""
         try:
