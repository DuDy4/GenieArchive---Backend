--- conflicted
+++ resolved
@@ -128,15 +128,6 @@
         }
 
         return average_scores
-<<<<<<< HEAD
-    
-    def get_unique_profiles(self):
-        """
-        Get unique profiles
-        :return: List of unique profiles
-        """
-        return self.artifacts_repository.get_unique_users()
-=======
 
     def check_existing_artifact(self, artifact):
         has_artifact = self.artifacts_repository.check_existing_artifact(artifact)
@@ -147,4 +138,10 @@
         artifact_uuid = self.artifacts_repository.exists_work_history_element(work_history_artifact)
         has_score = self.artifact_scores_repository.exists_for_artifact(artifact_uuid)
         return artifact_uuid is not None and has_score
->>>>>>> a433ad8a
+    
+    def get_unique_profiles(self):
+        """
+        Get unique profiles
+        :return: List of unique profiles
+        """
+        return self.artifacts_repository.get_unique_users()