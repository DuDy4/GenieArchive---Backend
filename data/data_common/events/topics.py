--- conflicted
+++ resolved
@@ -32,14 +32,7 @@
         "failed-to-enrich-person",
     ]
     # Events that notify about new objects in the system
-<<<<<<< HEAD
-=======
 
-    PROFILE_CRITICAL_TOPICS = [
-                
-    ]
-
->>>>>>> bb0c8762
     # New objects events
     PROFILE_ERROR = "profile-error"
     PERSONAL_NEWS_ARE_UP_TO_DATE = "personal-news-are-up-to-date"  # News scrapper already has the latest news
