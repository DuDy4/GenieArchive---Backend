--- conflicted
+++ resolved
@@ -1,6 +1,8 @@
 import os
 import asyncio
 import traceback
+
+import aiohttp
 from azure.eventhub.aio import EventHubConsumerClient
 from azure.eventhub import TransportType
 from azure.eventhub.extensions.checkpointstoreblobaio import BlobCheckpointStore
@@ -9,7 +11,7 @@
 
 class GenieConsumer:
     def __init__(self, topics, consumer_group="$Default"):
-        self.consumer_group=consumer_group
+        self.consumer_group = consumer_group
         connection_str = os.environ.get("EVENTHUB_CONNECTION_STRING", "")
         eventhub_name = os.environ.get("EVENTHUB_NAME", "")
         storage_connection_str = os.environ.get("AZURE_STORAGE_CONNECTION_STRING", "")
@@ -22,7 +24,7 @@
             consumer_group=consumer_group,
             eventhub_name=eventhub_name,
             checkpoint_store=checkpoint_store,
-            transport_type=TransportType.AmqpOverWebsocket,
+            transport_type=TransportType.AmqpOverWebsocket,  # Optional: use AMQP over WebSockets if necessary for network conditions
         )
         self.topics = topics
         self._shutdown_event = asyncio.Event()
@@ -31,27 +33,23 @@
         topic = event.properties.get(b"topic")
         try:
             if topic and (topic.decode("utf-8") in self.topics):
-<<<<<<< HEAD
                 logger.info(
-                    f"TOPIC={topic.decode('utf-8')} | About to process event: {event}"
+                    f"TOPIC={topic} | About to process event: {str(event)[:300]}"
                 )
                 event_result = await self.process_event(event)
                 logger.info(f"Event processed. Result: {event_result}")
             else:
-                logger.info(f"Event topic [{topic}] not in topics: {self.topics}")
-=======
-                logger.info(f"TOPIC={topic} | About to process event: {str(event)[:300]}")
-                event_result = await self.process_event(event)
-                logger.info(f"Event processed. Result: {event_result}")
-            else:
-                logger.info(f"Skipping topic [{topic.decode("utf-8")}]. Consumer group: {self.consumer_group}")
->>>>>>> 2776aabd
+                logger.info(
+                    f"Skipping topic [{topic.decode('utf-8')}]. Consumer group: {self.consumer_group}"
+                )
         except Exception as e:
-            logger.error(f"Exception occurred: {e}")
+            logger.info("Exception occurred:", e)
+            logger.info("Detailed traceback information:")
             traceback.print_exc()
         await partition_context.update_checkpoint(event)
 
     async def process_event(self, event):
+        """Override this method in subclasses to define event processing logic."""
         raise NotImplementedError("Must be implemented in subclass")
 
     async def start(self):
@@ -66,9 +64,20 @@
                 await self._shutdown_event.wait()
         except asyncio.CancelledError:
             logger.warning("Consumer cancelled, closing consumer.")
+            await self.consumer.close()
         except Exception as e:
             logger.error(f"Error occurred while running consumer: {e}")
+            logger.error("Detailed traceback information:")
             traceback.print_exc()
+            await self.consumer.close()
+
+    def run(self):
+        try:
+            asyncio.run(self.start())
+        except KeyboardInterrupt:
+            logger.info("Received KeyboardInterrupt, stopping consumer.")
+        finally:
+            asyncio.run(self.cleanup())
 
     async def stop(self):
         self._shutdown_event.set()
