from common.genie_logger import GenieLogger

from data.data_common.data_transfer_objects.person_dto import PersonDTO

from data.data_common.data_transfer_objects.profile_category_dto import ProfileCategory, SalesCriteriaType, SalesCriteria

from data.data_common.repositories.companies_repository import CompaniesRepository
from data.data_common.repositories.personal_data_repository import PersonalDataRepository

personal_data_repository = CompaniesRepository()
companies_repository = PersonalDataRepository()

logger = GenieLogger()

profiles = ["The Analytical", "The Friend", "The Driver", "The Innovator", "The Skeptic", "The Practical", "The Curious"]

sales_criteria_mapping = {
    profiles[0]: [
        SalesCriteria(criteria=SalesCriteriaType.BUDGET, score=0, target_score=10),
        SalesCriteria(criteria=SalesCriteriaType.TECHNICAL_FIT, score=0, target_score=30),
        SalesCriteria(criteria=SalesCriteriaType.BUSINESS_FIT, score=0, target_score=30),
        SalesCriteria(criteria=SalesCriteriaType.VALUE_PROPOSITION, score=0, target_score=20),
        SalesCriteria(criteria=SalesCriteriaType.LONG_TERM_PROFESSIONAL_ADVISOR, score=0, target_score=10),],
    profiles[1]: [
        SalesCriteria(criteria=SalesCriteriaType.BUDGET, score=0, target_score=10),
        SalesCriteria(criteria=SalesCriteriaType.TRUST, score=0, target_score=40),
        SalesCriteria(criteria=SalesCriteriaType.BUSINESS_FIT, score=0, target_score=10),
        SalesCriteria(criteria=SalesCriteriaType.REPUTATION, score=0, target_score=10),
        SalesCriteria(criteria=SalesCriteriaType.LONG_TERM_PROFESSIONAL_ADVISOR, score=0, target_score=30),],
    profiles[2]: [
        SalesCriteria(criteria=SalesCriteriaType.BUDGET, score=0, target_score=15),
        SalesCriteria(criteria=SalesCriteriaType.BUSINESS_FIT, score=0, target_score=30),
        SalesCriteria(criteria=SalesCriteriaType.VALUE_PROPOSITION, score=0, target_score=30),
        SalesCriteria(criteria=SalesCriteriaType.INNOVATION, score=0, target_score=15),
        SalesCriteria(criteria=SalesCriteriaType.RESPONSIVENESS, score=0, target_score=10),],
    profiles[3]: [
        SalesCriteria(criteria=SalesCriteriaType.BUDGET, score=0, target_score=10),
        SalesCriteria(criteria=SalesCriteriaType.BUSINESS_FIT, score=0, target_score=20),
        SalesCriteria(criteria=SalesCriteriaType.VALUE_PROPOSITION, score=0, target_score=20),
        SalesCriteria(criteria=SalesCriteriaType.INNOVATION, score=0, target_score=40),
        SalesCriteria(criteria=SalesCriteriaType.LONG_TERM_PROFESSIONAL_ADVISOR, score=0, target_score=10),],
    profiles[4]: [
        SalesCriteria(criteria=SalesCriteriaType.BUDGET, score=0, target_score=15),
        SalesCriteria(criteria=SalesCriteriaType.TECHNICAL_FIT, score=0, target_score=10),
        SalesCriteria(criteria=SalesCriteriaType.BUSINESS_FIT, score=0, target_score=15),
        SalesCriteria(criteria=SalesCriteriaType.VALUE_PROPOSITION, score=0, target_score=20),
        SalesCriteria(criteria=SalesCriteriaType.REPUTATION, score=0, target_score=40),],
    profiles[5]: [
        SalesCriteria(criteria=SalesCriteriaType.BUDGET, score=0, target_score=20),
        SalesCriteria(criteria=SalesCriteriaType.BUSINESS_FIT, score=0, target_score=40),
        SalesCriteria(criteria=SalesCriteriaType.VALUE_PROPOSITION, score=0, target_score=20),
        SalesCriteria(criteria=SalesCriteriaType.REPUTATION, score=0, target_score=10),
        SalesCriteria(criteria=SalesCriteriaType.RESPONSIVENESS, score=0, target_score=10),],
    profiles[6]: [
        SalesCriteria(criteria=SalesCriteriaType.BUDGET, score=0, target_score=10),
        SalesCriteria(criteria=SalesCriteriaType.TECHNICAL_FIT, score=0, target_score=20),
        SalesCriteria(criteria=SalesCriteriaType.BUSINESS_FIT, score=0, target_score=25),
        SalesCriteria(criteria=SalesCriteriaType.INNOVATION, score=0, target_score=35),
        SalesCriteria(criteria=SalesCriteriaType.LONG_TERM_PROFESSIONAL_ADVISOR, score=0, target_score=10),],
}

strengths_mapping = {
    # "Achiever": [4, 6, 1, 3, 7, 2, 5],
    "Achiever": [7, 7, 7, 7, 7, 7, 7],
    "Activator": [5, 7, 2, 1, 6, 3, 4],
    "Adaptability": [6, 2, 5, 1, 7, 4, 3],
    "Analytical": [1, 10, 4, 6, 2, 5, 3],
    "Arranger": [5, 4, 3, 7, 1, 6, 2],
    "Belief": [7, 1, 6, 2, 4, 3, 5],
    "Command": [6, 3, 2, 5, 7, 1, 4],
    "Communication": [6, 1, 5, 2, 10, 4, 3],
    "Competition": [5, 7, 2, 4, 10, 1, 3],
    "Connectedness": [7, 5, 4, 1, 6, 3, 2],
    "Consistency": [2, 1, 3, 10, 6, 4, 5],
    "Context": [2, 10, 1, 10, 3, 5, 4],
    "Deliberative": [2, 6, 3, 7, 1, 4, 5],
    "Developer": [10, 1, 4, 2, 3, 10, 10],
    "Discipline": [4, 10, 2, 6, 5, 1, 3],
    "Empathy": [10, 1, 10, 2, 10, 10, 10],
    "Focus": [3, 10, 2, 10, 5, 1, 4],
    "Futuristic": [10, 3, 10, 1, 10, 6, 2],
    "Harmony": [10, 2, 10, 10, 1, 10, 10],
    "Ideation": [10, 10, 3, 1, 10, 10, 2],
    "Includer": [10, 1, 10, 10, 10, 2, 10],
    "Individualization": [3, 1, 2, 10, 10, 5, 4],
    "Input": [1, 7, 5, 3, 4, 6, 2],
    "Intellection": [4, 3, 5, 2, 7, 6, 1],
    "Learner": [3, 7, 4, 2, 5, 6, 1],
    "Maximizer": [4, 1, 3, 10, 10, 2, 5],
    "Positivity": [10, 1, 10, 2, 10, 10, 10],
    "Relator": [10, 1, 10, 10, 10, 10, 10],
    "Responsibility": [3, 6, 1, 10, 4, 2, 5],
    "Restorative": [5, 7, 3, 2, 4, 6, 1],
    "Self-Assurance": [3, 10, 2, 10, 7, 1, 10],
    "Significance": [6, 7, 4, 3, 5, 1, 2],
    "Strategic": [6, 7, 3, 4, 5, 2, 1],
    "Woo": [5, 1, 4, 3, 10, 2, 10],
}

profiles_description = {
    "The Analytical": "Seeks in-depth understanding and relies on data, facts, and logic. They value detailed explanations and proof over generalities.",
    "The Friend": "Values personal connections and reliable relationships. They prioritize feeling comfortable and being heard, focusing on trust and empathy.",
    "The Driver": "Results-oriented and decisive. They prefer clear, concise communication and focus on how the product solves immediate problems with measurable outcomes.",
    "The Innovator": "Innovation-driven and creative. They value novelty, inspiration, and products that bring unique advantages or change the market landscape.",
    "The Skeptic": "Cautious and detail-oriented. They look for potential flaws, requiring proof, guarantees, and transparency to overcome their natural hesitation.",
    "The Practical": "Highly focused on results and efficiency. They want to see how the product improves their situation, saves time, or reduces costs with tangible evidence.",
    "The Curious": "Enthusiastic about exploring and learning. They are interested in technological innovations, seeking a deep understanding of how the product works and its added value.",
}

profiles_extended_description = {
    "The Analytical": (
        "An Analytical profile is characterized by a deep need for understanding, "
        "grounded in facts, data, and logic. Individuals with this profile are driven by "
        "precision and clarity, seeking in-depth, evidence-based insights to evaluate options "
        "and make decisions. They appreciate structured, well-supported arguments and take time "
        "to analyze all available information."
    ),
    "The Friend": (
        "A Friend profile is defined by a strong focus on building personal connections and "
        "fostering trust. These individuals value relationships and seek meaningful, empathetic "
        "interactions. They prefer working with those who take the time to understand their unique "
        "needs, creating a sense of comfort and confidence in the process."
    ),
    "The Driver": (
        "A Driver profile is characterized by a results-oriented mindset and a preference for decisive, "
        "quick actions. These individuals focus on achieving tangible outcomes and maintaining control "
        "throughout the process. They value efficiency, clarity, and directness, seeking clear paths to "
        "solve immediate problems and reach their goals."
    ),
    "The Innovator": (
        "An Innovator profile is marked by a fascination with creativity, unique solutions, and forward-thinking "
        "ideas. These individuals are drawn to products or concepts that stand out, offer added value, and push boundaries. "
        "They thrive on inspiration and enjoy exploring the transformative potential of innovative approaches."
    ),
    "The Skeptic": (
        "A Skeptic profile is defined by a cautious and discerning approach, emphasizing risk assessment and reliability. "
        "These individuals tend to question assumptions, look for flaws, and require reassurance before committing to decisions. "
        "They value transparency, realistic guarantees, and thorough validation of a product's capabilities."
    ),
    "The Practical": (
        "A Practical profile is characterized by a goal-oriented and pragmatic outlook, with a focus on achieving efficiency "
        "and tangible benefits. These individuals prioritize solutions that save time, reduce costs, or directly improve their situation. "
        "They prefer straightforward, functional approaches that align closely with their objectives."
    ),
    "The Curious": (
        "A Curious profile is defined by an intrinsic interest in technology, innovation, and exploration. "
        "These individuals are eager to delve deeply into how products work, what makes them unique, and how they advance "
        "beyond existing solutions. They thrive on learning and appreciate detailed explanations of a product's advanced features and capabilities."
    ),
}


profiles_explanation = {
    "The Analytical": {
        "characteristics": "Seeks in-depth understanding of the product, looks for data, facts, proof, and logic",
        "needs": "Requires precise details and answers to technical questions.",
        "recommendations": "Provide presentations with numerical data, examples or proof of the product's success, detailed explanations, and structured answers to complex questions. This customer values time for thinking and drawing conclusions, and will not make decisions quickly.",
    },
    "The Friend": {
        "characteristics": "Looks for personal connection and trustworthy relationships, wants to feel comfortable and heard.",
        "needs": "Requires personalized attention and trust throughout the process.",
        "recommendations": "Approach them personally, take time to understand their specific needs, emphasize post-sale support and service, and create a warm, empathetic conversation. This customer responds well to confidence and a sense of care."
    },
    "The Driver": {
        "characteristics": "Focused on results, aims to make decisions quickly, and prefers to maintain control in the process.",
        "needs": "Wants to see how the product solves immediate problems and seeks a clear business advantage.",
        "recommendations": "Be direct, clear, and to the point. Highlight the product’s value and results, showcase competitive advantages, and avoid unnecessary details. Allow them to feel in control, but provide a clear picture of how the product will help achieve their goals."
    },
    "The Innovator": {
        "characteristics": "Values innovation, creative ideas, and products that offer added value and uniqueness.",
        "needs": "Craves inspiration, creative ideas, and excitement about the product.",
        "recommendations": "Share innovative ideas and the unique benefits of the product, demonstrate its ability to change the market, and provide examples of diverse uses. This customer will respond well to a captivating, inspiring presentation and the impact the product will have on the future."
    },
    "The Skeptic": {
        "characteristics": "Tends to be cautious, looks for problems or flaws in the product, and needs reassurance.",
        "needs": "Requires proof and guarantees that the product will meet their expectations.",
        "recommendations": "Provide testimonials, reviews, previous successes, and demonstrations. Be prepared to answer numerous questions and allow for open, detailed conversations. This customer wants to ensure they’re not taking unnecessary risks and will need a realistic and transparent guarantee of the product’s value."
    },
    "The Practical": {
        "characteristics": "Goal-oriented, wants to know how the product will improve their situation or save time and money.",
        "needs": "Needs proof that the product delivers significant added value.",
        "recommendations": "Focus on the practical solutions the product provides and the economic advantages, showing how the product leads to improvement or savings. This customer is interested in the practical and functional value, so highlight how the product contributes to their business goals."
    },
    "The Curious": {
        "characteristics": "Interested in technological innovations, seeks to understand the product deeply, and enjoys exploring.",
        "needs": "Wants to know how the product works and what its added value is beyond the basic functions.",
        "recommendations": "Provide detailed explanations of the technology and innovation behind the product, demonstrate how it applies advanced technologies, and answer in-depth questions about the product. This customer wants to know how the product is different and more advanced than others."
    },
}

profiles_description = {
    "The Analytical": "Seeks in-depth understanding and relies on data, facts, and logic. They value detailed explanations and proof over generalities.",
    "The Friend": "Values personal connections and reliable relationships. They prioritize feeling comfortable and being heard, focusing on trust and empathy.",
    "The Driver": "Results-oriented and decisive. They prefer clear, concise communication and focus on how the product solves immediate problems with measurable outcomes.",
    "The Innovator": "Innovation-driven and creative. They value novelty, inspiration, and products that bring unique advantages or change the market landscape.",
    "The Skeptic": "Cautious and detail-oriented. They look for potential flaws, requiring proof, guarantees, and transparency to overcome their natural hesitation.",
    "The Practical": "Highly focused on results and efficiency. They want to see how the product improves their situation, saves time, or reduces costs with tangible evidence.",
    "The Curious": "Enthusiastic about exploring and learning. They are interested in technological innovations, seeking a deep understanding of how the product works and its added value.",
}

profiles_explanation = {
    "The Analytical": {
        "characteristics": "Seeks in-depth understanding of the product, looks for data, facts, proof, and logic",
        "needs": "Requires precise details and answers to technical questions.",
        "recommendations": "Provide presentations with numerical data, examples or proof of the product's success, detailed explanations, and structured answers to complex questions. This customer values time for thinking and drawing conclusions, and will not make decisions quickly.",
    },
    "The Friend": {
        "characteristics": "Looks for personal connection and trustworthy relationships, wants to feel comfortable and heard.",
        "needs": "Requires personalized attention and trust throughout the process.",
        "recommendations": "Approach them personally, take time to understand their specific needs, emphasize post-sale support and service, and create a warm, empathetic conversation. This customer responds well to confidence and a sense of care."
    },
    "The Driver": {
        "characteristics": "Focused on results, aims to make decisions quickly, and prefers to maintain control in the process.",
        "needs": "Wants to see how the product solves immediate problems and seeks a clear business advantage.",
        "recommendations": "Be direct, clear, and to the point. Highlight the product’s value and results, showcase competitive advantages, and avoid unnecessary details. Allow them to feel in control, but provide a clear picture of how the product will help achieve their goals."
    },
    "The Innovator": {
        "characteristics": "Values innovation, creative ideas, and products that offer added value and uniqueness.",
        "needs": "Craves inspiration, creative ideas, and excitement about the product.",
        "recommendations": "Share innovative ideas and the unique benefits of the product, demonstrate its ability to change the market, and provide examples of diverse uses. This customer will respond well to a captivating, inspiring presentation and the impact the product will have on the future."
    },
    "The Skeptic": {
        "characteristics": "Tends to be cautious, looks for problems or flaws in the product, and needs reassurance.",
        "needs": "Requires proof and guarantees that the product will meet their expectations.",
        "recommendations": "Provide testimonials, reviews, previous successes, and demonstrations. Be prepared to answer numerous questions and allow for open, detailed conversations. This customer wants to ensure they’re not taking unnecessary risks and will need a realistic and transparent guarantee of the product’s value."
    },
    "The Practical": {
        "characteristics": "Goal-oriented, wants to know how the product will improve their situation or save time and money.",
        "needs": "Needs proof that the product delivers significant added value.",
        "recommendations": "Focus on the practical solutions the product provides and the economic advantages, showing how the product leads to improvement or savings. This customer is interested in the practical and functional value, so highlight how the product contributes to their business goals."
    },
    "The Curious": {
        "characteristics": "Interested in technological innovations, seeks to understand the product deeply, and enjoys exploring.",
        "needs": "Wants to know how the product works and what its added value is beyond the basic functions.",
        "recommendations": "Provide detailed explanations of the technology and innovation behind the product, demonstrate how it applies advanced technologies, and answer in-depth questions about the product. This customer wants to know how the product is different and more advanced than others."
    },
}

def determining_deal_sales_criteria(company_uuid: list[str]) -> str:
    company_profiles = companies_repository.get_company_profiles(company_uuid)
    list_of_profiles_strengths = [profile.strengths for profile in company_profiles]
    if not list_of_profiles_strengths:
        return None
    for profile_strengths in list_of_profiles_strengths:
        if not profile_strengths:
            continue
        profile_strengths = [strength for strength in profile_strengths if strength.strength_name in strengths_mapping]
        if not profile_strengths:
            continue
        profile_category = determine_profile_category(profile_strengths)
        if profile_category:
            return profile_category.category


profiles_colors = {
    "The Analytical": "#FFCC00",  # Yellow
    "The Friend": "#0000FF",      # Blue
    "The Driver": "#FF0000",      # Red
    "The Innovator": "#008000",   # Green
    "The Skeptic": "#000000",     # Black
    "The Practical": "#808080",   # Gray
    "The Curious": "#FFA500"      # Orange
}

# Function to calculate the best profile
def determine_profile_category(strengths_scores):
    total_strength_score = 0
    for strength in strengths_scores:
        total_strength_score += strength.score
    normalized_strengths = {}
<<<<<<< HEAD
    for strength in strengths_scores:
        normalized_strengths[strength.strength_name] = strength.score / total_strength_score
=======
    for strength  in strengths_scores:
        normalized_strengths[strength['strength_name']] = strength['score'] / total_strength_score
>>>>>>> 43eb65e4

    # Initialize profile scores
    profile_scores = {profile: 0 for profile in profiles}

    for strength, normalized_weight in normalized_strengths.items():
        if strength in strengths_mapping:
            for i, profile in enumerate(profiles):
                score = strengths_mapping[strength][i]
                if score != 10:  # Ignore irrelevant scores
                    profile_scores[profile] += normalized_weight * score

    # Select the profile with the lowest total score
    best_profile = min(profile_scores, key=profile_scores.get)
    profile_category_dict = {
        "category": best_profile,
        "scores": profile_scores,
        "description": profiles_description.get(best_profile, ""),
        "extended_description": profiles_extended_description.get(best_profile, ""),
        "explanation": profiles_explanation.get(best_profile, {}),
        "color": profiles_colors.get(best_profile, "")
    }

    return ProfileCategory.from_dict(profile_category_dict)

def get_default_individual_sales_criteria(profile_category: ProfileCategory) -> list[SalesCriteria]:
    return sales_criteria_mapping[profile_category.category]


def fix_linkedin_url(linkedin_url: str) -> str:
    """
    Converts a full LinkedIn URL to a shortened URL.

    Args:
        linkedin_url (str): The full LinkedIn URL.

    Returns:
        str: The shortened URL.
    """

    if not linkedin_url:
        logger.error(f"Trying to fix Linkedin URL, but it is None or empty: {linkedin_url}")
        return ""

    linkedin_url = linkedin_url.replace("http://www.linkedin.com/in/", "linkedin.com/in/")
    linkedin_url = linkedin_url.replace("https://www.linkedin.com/in/", "linkedin.com/in/")
    linkedin_url = linkedin_url.replace("http://linkedin.com/in/", "linkedin.com/in/")
    linkedin_url = linkedin_url.replace("https://linkedin.com/in/", "linkedin.com/in/")

    if linkedin_url and linkedin_url[-1] == "/":
        linkedin_url = linkedin_url[:-1:]
    return linkedin_url


def get_company_name_from_domain(email: str):
    company_domain = email.split("@")[1] if isinstance(email, str) and "@" in email else None
    if company_domain:
        company = companies_repository.get_company_from_domain(company_domain)
        if company:
            return company.name
    return None


def create_person_from_pdl_personal_data(person: PersonDTO):
    row_dict = personal_data_repository.get_personal_data_row(person.uuid)
    if not row_dict or row_dict.get("pdl_status") == personal_data_repository.TRIED_BUT_FAILED:
        logger.info(f"Personal data not found for {person.uuid}")
        return None
    personal_data = row_dict.get("pdl_personal_data")
    if not personal_data:
        logger.error(f"Personal data not found for {person.uuid}")
        return None
    personal_experience = personal_data.get("experience")
    position = ""
    company = get_company_name_from_domain(person.email)

    linkedin_url = row_dict.get("linkedin_url")
    if not linkedin_url:
        linkedin_url = personal_data.get("linkedin_url")
        if not linkedin_url:
            profiles = personal_data.get("profiles")
            for profile in profiles:
                if profile.get("network") == "linkedin":
                    linkedin_url = profile.get("url")
                    break
    linkedin_url = fix_linkedin_url(linkedin_url)
    logger.debug(f"Linkedin URL: {linkedin_url}")
    pdl_company, pdl_position = get_company_and_position_from_pdl_experience(personal_experience)
    position = pdl_position
    if not company:
        company = pdl_company

    person_name = row_dict.get("name", "") or personal_data.get("full_name")
    logger.info(
        f"Position: {position}, Company: {company}, Person Name: {person_name}, Person Email: {person.email}"
    )

    person = PersonDTO(
        uuid=person.uuid,
        name=person.name or person_name,
        company=person.company or company,
        email=person.email,
        linkedin=person.linkedin or linkedin_url,
        position=person.position or position,
        timezone="",
    )
    logger.info(f"Person: {person}")
    return person


def get_company_and_position_from_apollo_personal_data(personal_data):
    position = personal_data.get("title", "")
    company = personal_data.get("organization", "")
    if company:
        company = company.get("name")
    experience_list = personal_data.get("employment_history")
    if experience_list and isinstance(experience_list, list):
        last_workplace = experience_list[0]
        if not position:
            position = last_workplace.get("title")
        if not company:
            company = last_workplace.get("organization_name")
    return company, position


def create_person_from_apollo_personal_data(person: PersonDTO):
    row_dict = personal_data_repository.get_personal_data_row(person.uuid)
    if not row_dict or row_dict.get("apollo_status") == personal_data_repository.TRIED_BUT_FAILED:
        return None
    personal_data = row_dict.get("apollo_personal_data")
    if not personal_data:
        logger.error(f"Personal data not found for {person.uuid}")
        return None
    apollo_company, position = get_company_and_position_from_apollo_personal_data(personal_data)
    company = get_company_name_from_domain(person.email)
    if not company:
        company = apollo_company
    linkedin_url = row_dict.get("linkedin_url")
    if not linkedin_url:
        logger.error(f"LinkedIn URL not found for {person.uuid}")
        linkedin_url = personal_data.get("linkedin_url")
        if not linkedin_url:
            logger.error(f"No LinkedIn URL found in apollo personal data for {person.uuid}")
        else:
            linkedin_url = fix_linkedin_url(linkedin_url)

    else:
        linkedin_url = fix_linkedin_url(linkedin_url)
    logger.debug(f"Linkedin URL: {linkedin_url}")
    person_name = personal_data.get("name", "") or personal_data.get("first_name") + " " + personal_data.get(
        "last_name"
    )
    logger.info(
        f"Position: {position}, Company: {company}, Person Name: {person_name}, Person Email: {person.email}"
    )

    person = PersonDTO(
        uuid=person.uuid,
        name=person.name if (person.name and person.name != " ") else person_name,
        company=person.company if (person.company and person.company != " ") else company,
        email=person.email,
        linkedin=person.linkedin if (person.linkedin and person.linkedin != " ") else linkedin_url,
        position=person.position if (person.position and person.position != " ") else position,
        timezone="",
    )
    logger.info(f"Person: {person}")
    return person


def get_company_and_position_from_pdl_experience(personal_experience: dict) -> (str, str):
    """
    Get the company name from the experience section of the PDL personal data.

    Args:
        experience (dict): The experience section of the PDL personal data.

    Returns:
        str: The company name.
    """
    if personal_experience and isinstance(personal_experience, list):
        personal_experience = personal_experience[0]
    company = ""
    position = ""

    if personal_experience and isinstance(personal_experience, dict):
        title_object = personal_experience.get("title")
        if title_object and isinstance(title_object, dict):
            position = title_object.get("name")
            company_object = personal_experience.get("company")
            if company_object and isinstance(company_object, dict):
                company = company_object.get("name")
    return company, position<|MERGE_RESOLUTION|>--- conflicted
+++ resolved
@@ -268,13 +268,8 @@
     for strength in strengths_scores:
         total_strength_score += strength.score
     normalized_strengths = {}
-<<<<<<< HEAD
     for strength in strengths_scores:
         normalized_strengths[strength.strength_name] = strength.score / total_strength_score
-=======
-    for strength  in strengths_scores:
-        normalized_strengths[strength['strength_name']] = strength['score'] / total_strength_score
->>>>>>> 43eb65e4
 
     # Initialize profile scores
     profile_scores = {profile: 0 for profile in profiles}
